#############################################################
##### START - INPUT #####
#############################################################

blueprint:
  name: NSPanel Configuration
  description: '# Configuration and synchronization NSPanel via Blueprint

This project allows you to configure your complete NSPanel via a Blueprint with UI.

### *That means you dont have to customize any code or change any lines in the code.*

So you have a nice graphical interface where you can build your NSPanel.
And the best thing is, the installation takes only a few minutes.


The goal was to create a version that allows everyone to use the NSpanel fully local without having to deal with programming or reading hours of documentation - *AND YES WE DID IT!!!!* ;)


📕 Full documentation and installation video is available here [NSPanel Configuration, Setup and HowTo](https://github.com/Blackymas/NSPanel_HA_Blueprint/wiki).


📌 Step by Step - [Setup Video](https://www.youtube.com/watch?v=3afPFg6kUdc)


🚀 How to create "Issues" when I have a problem [WIKI HowTo](https://github.com/Blackymas/NSPanel_HA_Blueprint/wiki)


⭐ All Feature Requests can be found here [All Feature Request](https://github.com/Blackymas/NSPanel_HA_Blueprint/labels/new%20feature%20request)


🎉 Roadmap Roadmap can be found here [Roadmap](https://github.com/Blackymas/NSPanel_HA_Blueprint/labels/roadmap)


ℹ️ Version: v.3.2.3

'

  source_url: https://github.com/Blackymas/NSPanel_HA_Blueprint/blob/main/nspnael_blueprint.yaml
  domain: automation
  homeassistant:
    min_version: 2022.11.1
  input:

    ##### MAIN NAME #####
          nspanel_name:
            name: (REQUIRED) NSPanel device
            description: '* *"SYSTEM" - Please select the ESPHome device reated to the NSPanel to be controlled by this automation*'
            default: []
            selector:
              device:
                filter:
                  - integration: esphome
                    model: esp32dev
                multiple: false

    ##### SYSTEM SETTINGS #####
          language:
            name: Language for NSPanel
            description: '* *"SYSTEM" - select the language for your NSPanel*'
            default: 'ENG'
            selector:
              select:
                mode: dropdown
                options:
                  - label: 'Bulgarian'
                    value: BGR
                  - label: 'Czech'
                    value: CZE
                  - label: 'Croatian'
                    value: HRV
                  - label: 'Danish'
                    value: DNK
                  - label: 'Dutch'
                    value: NLD
                  - label: 'English'
                    value: ENG
                  - label: 'Estonian'
                    value: EST
                  - label: 'Finnish'
                    value: FIN
                  - label: 'French'
                    value: FRA
                  - label: 'German'
                    value: DEU
                  - label: 'Greek'
                    value: GRC
                  - label: 'Hebrew'
                    value: HEB
                  - label: 'Hungarian'
                    value: HUN
                  - label: 'Indonesian'
                    value: IDN
                  - label: 'Italian'
                    value: ITA
                  - label: 'Latvian'
                    value: LVA
                  - label: 'Lithuanian'
                    value: LTU
                  - label: 'Norwegian'
                    value: NOR
                  - label: 'Polish'
                    value: POL
                  - label: 'Portuguese'
                    value: PRT
                  - label: 'Romanian'
                    value: ROU
                  - label: 'Russian'
                    value: RUS
                  - label: 'Slovak'
                    value: SVK
                  - label: 'Slovene'
                    value: SVN
                  - label: 'Spanish'
                    value: ESP
                  - label: 'Swedish'
                    value: SWE
                  - label: 'Turkish'
                    value: TUR
                  - label: 'Ukrainian'
                    value: UKR
          date_format:
            name: Date Format
            description: '* *"SYSTEM" - select the format for date to display*'
            default: '%d.%m'
            selector:
              select:
                multiple: false
                #mode: dropdown
                options:
                  - label: 'DD.MM (ex. 22.03)'
                    value: '%d.%m'
                  - label: 'DD/MM (ex. 22/03)'
                    value: '%d/%m'
                  - label: 'D/M (ex. 22/3)'
                    value: '%-d/%-m'
                  - label: 'M/D (ex. 3/22)'
                    value: '%-m/%-d'

          time_format:
            name: Time Format
            description: '* *"SYSTEM" - select the format for time to display*'
            default: '%H:%M'
            selector:
              select:
                multiple: false
                #mode: dropdown
                options:
                  - label: 'HH:MM (ex. 08:30 and 20:30)'
                    value: '%H:%M'
                  - label: 'H:MM AM/PM (ex. 8:30AM and 8:30PM)'
                    value: '%-I:%M'
                  - label: 'H:MM 24H (ex. 8:30 and 20:30)'
                    value: '%-H:%M'

          delay:
            name: Delay to avoid synchronization problem
            description: '* *"SYSTEM" - Synchronization Problems may occur due to the **NETWORK / WLAN**. To avoid this problem enter your value for the delay (milliseconds)*'
            default: '1'
            selector:
              number:
                min: 0
                max: 100

    ##### WEATHER - Page Home / Weather 01-04 #####
        ##### PLACEHOLDER ######################################################################
          placeholder01:
            name: 'Is only a placeholder without function for a better overview'
            description: '# ✅ WEATHER AND TEMPERATURE ✅ '
            default: 'Weather and Temp'
            selector:
              select:
                options:
                  - Weather and Temp
        ##### PLACEHOLDER ######################################################################
          weather_entity:
            name: Weather entity from HA
            description: '* *"SYSTEM" - Select your weather entity.*'
            default: []
            selector:
              entity:
                domain:
                  - weather

    ##### Page Home #####
      ##### Temperature - Page Home #####
          outdoortemp:
            name: Outdoor Temperature Sensor (Optional)
            description: '* *Page "HOME" - If no outdoor sensor is available, leave the field empty and the value from your selected weather integration will be used automatically*'
            default: []
            selector:
              entity:
                domain:
                  - sensor
          home_outdoor_temp_label_color:
            name: Outdoor Temperature Sensor - LABEL COLOR (Optional)
            description: '* *Page "HOME" - Label color which should be displayed*'
            default: [255,255,255] #65535 White
            selector: &color-selector
              color_rgb:
          indoortemp:
            name: Indoor Temperature Sensor - ENTITY (Optional)
            description: '* *Page "HOME" - An indoor temperature sensor is not necessary. Leave the field empty if you want to use the temperature sensor of the NSPanel. Additionally a temperature correction for the NSPanel sensor is possible under HA Devices. So everyone can adjust the sensor exactly*'
            default: []
            selector:
              entity:
                domain:
                  - sensor
          home_indoor_temp_icon:
            name: Indoor Temperature Sensor - ICON (Optional)
            description: '* *Page "HOME" - Icon which should be displayed (Default mdi:thermometer)*'
            default: mdi:thermometer #E50E
            selector: &icon-selector
              icon:
          home_indoor_temp_icon_color:
            name: Indoor Temperature Sensor - ICON COLOR (Optional)
            description: '* *Page "HOME" - Icon color which should be displayed*'
            default: [255,255,255] #65535 White
            selector: *color-selector
          home_indoor_temp_label_color:
            name: Indoor Temperature Sensor - LABEL COLOR (Optional)
            description: '* *Page "HOME" - Label color which should be displayed*'
            default: [255,255,255] #65535 White
            selector: *color-selector
      ##### Sensors - Page Home #####
        ##### PLACEHOLDER ######################################################################
          placeholder02:
            name: 'Is only a placeholder without function for a better overview'
            description: '# ✅ SENSOR HOME PAGE ✅ '
            default: 'sensor'
            selector:
              select:
                options:
                  - sensor
        ##### PLACEHOLDER ######################################################################
          home_value01:
            name: Sensor 01 - ENTITY (Optional)
            description: '* *Page "HOME" - Entity which should be displayed*'
            default: []
            selector:
              entity:
                domain:
                  - sensor
          home_value01_icon:
            name: Sensor 01 - ICON (Optional)
            description: '* *Page "HOME" - Icon which should be displayed (if not set, it would be used an icon from attributes, if available, or no icon is shown)*'
            default: []
            selector: *icon-selector
          home_value01_icon_color:
            name: Sensor 01 - ICON COLOR (Optional)
            description: '* *Page "HOME" - Icon color which should be displayed*'
            default: [200,204,200] #52857 Grey super light
            selector: *color-selector
          home_value01_label_color:
            name: Sensor 01 - LABEL COLOR (Optional)
            description: '* *Page "HOME" - Label color which should be displayed*'
            default: [200,204,200] #52857 Grey super light
            selector: *color-selector
          home_value02:
            name: Sensor 02 - ENTITY (Optional)
            description: '* *Page "HOME" - Entity which should be displayed*'
            default: []
            selector:
              entity:
                domain:
                  - sensor
          home_value02_icon:
            name: Sensor 02 - ICON (Optional)
            description: '* *Page "HOME" - Icon which should be displayed (if not set, it would be used an icon from attributes, if available, or no icon is shown)*'
            default: []
            selector: *icon-selector
          home_value02_icon_color:
            name: Sensor 02 - ICON COLOR (Optional)
            description: '* *Page "HOME" - Icon color which should be displayed*'
            default: [200,204,200] #52857 Grey super light
            selector: *color-selector
          home_value02_label_color:
            name: Sensor 02 - LABEL COLOR (Optional)
            description: '* *Page "HOME" - Label color which should be displayed*'
            default: [200,204,200] #52857 Grey super light
            selector: *color-selector
          home_value03:
            name: Sensor 03 - ENTITY (Optional)
            description: '* *Page "HOME" - Entity which should be displayed*'
            default: []
            selector:
              entity:
                domain:
                  - sensor
          home_value03_icon:
            name: Sensor 03 - ICON (Optional)
            description: '* *Page "HOME" - Icon which should be displayed (if not set, it would be used an icon from attributes, if available, or no icon is shown)*'
            default: []
            selector: *icon-selector
          home_value03_icon_color:
            name: Sensor 03 - ICON COLOR (Optional)
            description: '* *Page "HOME" - Icon color which should be displayed*'
            default: [200,204,200] #52857 Grey super light
            selector: *color-selector
          home_value03_label_color:
            name: Sensor 03 - LABEL COLOR (Optional)
            description: '* *Page "HOME" - Label color which should be displayed*'
            default: [200,204,200] #52857 Grey super light
            selector: *color-selector
      ##### Chips - Page Home #####
        ##### PLACEHOLDER ######################################################################
          placeholder03:
            name: 'Is only a placeholder without function for a better overview'
            description: '# ✅ CHIPS ✅ '
            default: 'chips'
            selector:
              select:
                options:
                  - chips
        ##### PLACEHOLDER ######################################################################
          chip01:
            name: Chip 01 - ENTITY (Optional)
            description: '* *Page "HOME" - Entity which should be displayed (ONLY light | switch | binary_sensor | sensor | with state ON/OFF)*'
            default: []
            selector: &chip-entity-selector
              entity:
                domain:
                  - binary_sensor
                  - input_boolean
                  - light
                  - sensor
                  - switch
          chip01_icon:
            name: Chip 01 - ICON (Optional)
            description: '* *Page "HOME" - Icon which should be displayed when state ON (if not set, no icon is shown)*'
            default: []
            selector: *icon-selector
          chip01_icon_color:
            name: Chip 01 - ICON COLOR (Optional)
            description: '* *Page "HOME" - Icon color which should be displayed*'
            default: [128,128,128] #33808 Grey light
            selector: *color-selector
          chip02:
            name: Chip 02 - ENTITY (Optional)
            description: '* *Page "HOME" - Entity which should be displayed (ONLY light | switch | binary_sensor | sensor | with state ON/OFF)*'
            default: []
            selector: *chip-entity-selector
          chip02_icon:
            name: Chip 02 - ICON (Optional)
            description: '* *Page "HOME" - Icon which should be displayed when state ON (if not set, no icon is shown)*'
            default: []
            selector: *icon-selector
          chip02_icon_color:
            name: Chip 02 - ICON COLOR (Optional)
            description: '* *Page "HOME" - Icon color which should be displayed*'
            default: [128,128,128] #33808 Grey light
            selector: *color-selector
          chip03:
            name: Chip 03 - ENTITY (Optional)
            description: '* *Page "HOME" - Entity which should be displayed (ONLY light | switch | binary_sensor | sensor | with state ON/OFF)*'
            default: []
            selector: *chip-entity-selector
          chip03_icon:
            name: Chip 03 - ICON (Optional)
            description: '* *Page "HOME" - Icon which should be displayed when state ON (if not set, no icon is shown)*'
            default: []
            selector: *icon-selector
          chip03_icon_color:
            name: Chip 03 - ICON COLOR (Optional)
            description: '* *Page "HOME" - Icon color which should be displayed*'
            default: [128,128,128] #33808 Grey light
            selector: *color-selector
          chip04:
            name: Chip 04 - ENTITY (Optional)
            description: '* *Page "HOME" - Entity which should be displayed (ONLY light | switch | binary_sensor | sensor | with state ON/OFF)*'
            default: []
            selector: *chip-entity-selector
          chip04_icon:
            name: Chip 04 - ICON (Optional)
            description: '* *Page "HOME" - Icon which should be displayed when state ON (if not set, no icon is shown)*'
            default: []
            selector: *icon-selector
          chip04_icon_color:
            name: Chip 04 - ICON COLOR (Optional)
            description: '* *Page "HOME" - Icon color which should be displayed*'
            default: [128,128,128] #33808 Grey light
            selector: *color-selector
          chip05:
            name: Chip 05 - ENTITY (Optional)
            description: '* *Page "HOME" - Entity which should be displayed (ONLY light | switch | binary_sensor | sensor | with state ON/OFF)*'
            default: []
            selector: *chip-entity-selector
          chip05_icon:
            name: Chip 05 - ICON (Optional)
            description: '* *Page "HOME" - Icon which should be displayed when state ON (if not set, no icon is shown)*'
            default: []
            selector: *icon-selector
          chip05_icon_color:
            name: Chip 05 - ICON COLOR (Optional)
            description: '* *Page "HOME" - Icon color which should be displayed*'
            default: [128,128,128] #33808 Grey light
            selector: *color-selector
          chip06:
            name: Chip 06 - ENTITY (Optional)
            description: '* *Page "HOME" - Entity which should be displayed (ONLY light | switch | binary_sensor | sensor | with state ON/OFF)*'
            default: []
            selector: *chip-entity-selector
          chip06_icon:
            name: Chip 06 - ICON (Optional)
            description: '* *Page "HOME" - Icon which should be displayed when state ON (if not set, no icon is shown)*'
            default: []
            selector: *icon-selector
          chip06_icon_color:
            name: Chip 06 - ICON COLOR (Optional)
            description: '* *Page "HOME" - Icon color which should be displayed*'
            default: [128,128,128] #33808 Grey light
            selector: *color-selector
          chip07:
            name: Chip 07 - ENTITY (Optional)
            description: '* *Page "HOME" - Entity which should be displayed (ONLY light | switch | binary_sensor | sensor | with state ON/OFF)*'
            default: []
            selector: *chip-entity-selector
          chip07_icon:
            name: Chip 07 - ICON (Optional)
            description: '* *Page "HOME" - Icon which should be displayed when state ON (if not set, no icon is shown)*'
            default: []
            selector: *icon-selector
          chip07_icon_color:
            name: Chip 07 - ICON COLOR (Optional)
            description: '* *Page "HOME" - Icon color which should be displayed*'
            default: [128,128,128] #33808 Grey light
            selector: *color-selector

    ##### Climate - Page Climate #####
        ##### PLACEHOLDER ######################################################################
          placeholder04:
            name: 'Is only a placeholder without function for a better overview'
            description: '# ✅ CLIMATE ✅ '
            default: 'climate'
            selector:
              select:
                options:
                  - climate
        ##### PLACEHOLDER ######################################################################
          climate:
            name: Climate to control - ENTITY (Optional)
            description: '* *Page "CLIMATE" - If an entity is selected, the **"Thermostat page"** is activated and enabled. If you have **"Underfloor Heating System"** and want to switch it via the relay, you must create a separate climate in HA. See HowTo*'
            default: []
            selector:
              entity:
                domain: climate
          climate_optimistic:
            name: Climate control optimistic mode - TRUE/FALSE (Optional)
            default: true
            description: '* *Page "CLIMATE" - Depends on your climate device and HA-Integration. If optimisitc mode is **OFF** then changes are made will wait for response from device to update temperature in the display. This can cause delays or jumping values. If **ON** the script update the display immediately but apply changes after closing climate-page* '
            selector:
              boolean:
          hotwatercharge:
            name: Hot Water Charge Button - ENTITY (Optional)
            description: '* *Page "CLIMATE" - Choose your switch to turn on/off*'
            default: []
            selector:
              entity:
                domain:
                  - switch
                  - input_boolean

    ##### QR Code - Page Home/QR Code #####
        ##### PLACEHOLDER ######################################################################
          placeholder05:
            name: 'Is only a placeholder without function for a better overview'
            description: '# ✅ QR CODE ✅ '
            default: 'qrcode'
            selector:
              select:
                options:
                  - qrcode
        ##### PLACEHOLDER ######################################################################
          qrcode_enabled:
            name: Activate QR Code - TRUE/FALSE (Optional)
            default: false
            description: '* *Page "HOME" - activate QR Code page and QR Code Button on the home page* '
            selector:
              boolean:
          qrcode_label:
            name: QR Code page name - LABEL (Optional)
            description: '* *Page "QRCODE" - Label which should be displayed*'
            default: []
            selector:
              text: {}
          qrcode_value:
            name: QR Code content - VALUE (Optional)
            description: '* *Page "QRCODE" - Value you want to display as QR code*'
            default: []
            selector:
              text: {}
          home_button05_icon:
            name: QR Code - ICON (Optional)
            description: '* *Page "HOME" - Icon which should be displayed (Default mdi:qrcode-scan)*'
            default: mdi:qrcode-scan #E432
            selector: *icon-selector
          home_button05_icon_color:
            name: QR Code - ICON COLOR (Optional)
            description: '* *Page "HOME" - Icon color which should be displayed (default color is set)*'
            default: [200,204,200] #52857 Grey super light
            selector: *color-selector

    ##### Page Home - Hardware Buttons  #####
        ##### PLACEHOLDER ######################################################################
          placeholder06:
            name: 'Is only a placeholder without function for a better overview'
            description: '# ✅ HARDWARE BUTTONS ✅ '
            default: 'hardwarebuttons'
            selector:
              select:
                options:
                  - hardwarebuttons
        ##### PLACEHOLDER ######################################################################
          hold_delay:
            name: Delay for HW-Button hold in seconds - VALUE
            description: '* *"SYSTEM" - Time in seconds to detect a hold*'
            default: 1.0
            selector:
                number:
                  min: 1.0
                  max: 10.0
                  step: 1.0
                  unit_of_measurement: seconds
          relay_1_local_fallback:
            name: Activate relay 1 local fallback - TRUE/FALSE (Optional)
            default: false
            description: '* *"SYSTEM" - activate this to use left button to toggle relay 1 if display is offline* '
            selector:
              boolean:
          left_button_entity:
            name: Left hardware button - ENTITY (Optional)
            description: '* *"SYSTEM" - Entity which should be switched*'
            default: []
            selector: &hardware-button-selector
              entity:
                domain:
                  - light
                  - switch
                  - input_boolean
                  - cover
                  - automation
                  - button
                  - input_button
                  - scene
                  - script
                  - fan
          left_button_name:
            name: Left hardware button name - LABEL (Optional)
            description: '* *Page "HOME" - Label which should be displayed (10 characters are supported)*'
            default: []
            selector:
              text: {}
          left_button_hold_select:
            name: Left hardware button hold assignment - VALUE (Optional)
            description: '* *"SYSTEM" - select what shold happen on hold*'
            default: 'Default'
            selector: &hardware-button-hold-selector
              select:
                options:
                  - Default
                  - Custom Action
          left_button_hold_custom_action:
            name: Left hardware button custom hold action - VALUE (Optional)
            description: '*"SYSTEM" - The action(s) to launch on hold**'
            default: []
            selector:
              action:
          left_button_color:
            name: Left hardware button - LABEL COLOR (Optional)
            description: '* *Page "HOME" - LABEL color which should be displayed*'
            default: [200,204,200] #52857 Grey super light
            selector: *color-selector
          relay_2_local_fallback:
            name: Activate relay 2 local fallback - TRUE/FALSE (Optional)
            default: false
            description: '* *"SYSTEM" - activate this to use right button to toggle relay 2 if display is offline* '
            selector:
              boolean:
          right_button_entity:
            name: Right hardware button - ENTITY (Optional)
            description: '* *"SYSTEM" - Entity which should be switched*'
            default: []
            selector: *hardware-button-selector
          right_button_name:
            name: Right hardware button name - LABEL (Optional)
            description: '* *Page "HOME" - Label which should be displayed (10 characters are supported)*'
            default: []
            selector:
              text: {}
          right_button_hold_select:
            name: Right button hold assignment - VALUE (Optional)
            description: '* *"SYSTEM" - select what shold happen on hold*'
            default: 'Default'
            selector: *hardware-button-hold-selector
          right_button_hold_custom_action:
            name: Right button custom hold action - VALUE (Optional)
            description: '*"SYSTEM" - The action(s) to launch on hold**'
            default: []
            selector:
              action:
          right_button_color:
            name: Right hardware button - LABEL COLOR (Optional)
            description: '* *Page "HOME" - LABEL color which should be displayed*'
            default: [200,204,200] #52857 Grey super light
            selector: *color-selector

    ##### Button pages #####
      ##### Button page - Labels #####
        ##### PLACEHOLDER ######################################################################
          placeholder17:
            name: 'Is only a placeholder without function for a better overview'
            description: '# ✅ BUTTON PAGES LABELS ✅ '
            default: 'Button pages labels'
            selector:
              select:
                options:
                  - Button pages labels
        ##### PLACEHOLDER ######################################################################
          button_page01_label:
            name: Button page 01 name - LABEL (Optional)
            description: '* *Page "ButtonPage01" - Label which should be displayed*'
            default: []
            selector:
              text: {}
          button_page02_label:
            name: Button page 02 name - LABEL (Optional)
            description: '* *Page "ButtonPage02" - Label which should be displayed*'
            default: []
            selector:
              text: {}
          button_page03_label:
            name: Button page 03 name - LABEL (Optional)
            description: '* *Page "ButtonPage03" - Label which should be displayed*'
            default: []
            selector:
              text: {}
          button_page04_label:
            name: Button page 04 name - LABEL (Optional)
            description: '* *Page "ButtonPage04" - Label which should be displayed*'
            default: []
            selector:
              text: {}
      ##### Button page 01 #####
        ##### PLACEHOLDER ######################################################################
          placeholder07:
            name: 'Is only a placeholder without function for a better overview'
            description: '# ✅ BUTTON PAGES 01 ✅ '
            default: 'buttonpage01'
            selector:
              select:
                options:
                  - buttonpage01
        ##### PLACEHOLDER ######################################################################
          entity01:
            name: Button 01 - ENTITY (Optional)
            description: '* *Page "BUTTONPAGE01" - Entity which should be switched (ONLY light | switch | cover | input_boolean | automation | button | input_button | scene | person | script | binary_sensor | fan | climate)*'
            default: []
            selector: &button-entity-selector
              entity:
                domain:
                  - light
                  - switch
                  - cover
                  - input_boolean
                  - automation
                  - button
                  - input_button
                  - scene
                  - person
                  - script
                  - binary_sensor
                  - fan
                  - climate
          entity01_name:
            name: Button 01 name - LABEL (Optional)
            description: '* *Page "BUTTONPAGE01" - Label which should be displayed (10 characters are supported)*'
            default: []
            selector:
              text: {}
          entity01_icon:
            name: Button 01 - ICON (Optional)
            description: '* *Page "BUTTONPAGE01" - Icon which should be displayed (Default - an icon matching the entity will be set automatically)*'
            default: []
            selector: *icon-selector
          entity01_icon_color:
            name: Button 01 - ICON COLOR (Optional)
            description: '* *Page "BUTTONPAGE01" - Icon color which should be displayed when button is on*'
            default: [0,128,248] #1055 Blue
            selector: *color-selector
          entity01_confirm:
            name: Confirm execution of the button press - TRUE/FALSE (Optional)
            default: false
            description: '* *Page "BUTTONPAGE01" - Ask for confirmation to execute **Button01** action*'
            selector:
              boolean:
          entity02:
            name: Button 02 - ENTITY (Optional)
            description: '* *Page "BUTTONPAGE01" - Entity which should be switched (ONLY light | switch | cover | input_boolean | automation | button | input_button | scene | person | script | binary_sensor | fan | climate)*'
            default: []
            selector: *button-entity-selector
          entity02_name:
            name: Button 02 name - LABEL (Optional)
            description: '* *Page "BUTTONPAGE01" - Label which should be displayed (10 characters are supported)*'
            default: []
            selector:
              text: {}
          entity02_icon:
            name: Button 02 - ICON (Optional)
            description: '* *Page "BUTTONPAGE01" - Icon which should be displayed (Default - an icon matching the entity will be set automatically)*'
            default: []
            selector: *icon-selector
          entity02_icon_color:
            name: Button 02 - ICON COLOR (Optional)
            description: '* *Page "BUTTONPAGE01" - Icon color which should be displayed when button is on*'
            default: [0,128,248] #1055 Blue
            selector: *color-selector
          entity02_confirm:
            name: Confirm execution of the button press - TRUE/FALSE (Optional)
            default: false
            description: '* *Page "BUTTONPAGE01" - Ask for confirmation to execute **Button02** action*'
            selector:
              boolean:
          entity03:
            name: Button 03 - ENTITY (Optional)
            description: '* *Page "BUTTONPAGE01" - Entity which should be switched (ONLY light | switch | cover | input_boolean | automation | button | input_button | scene | person | script | binary_sensor | fan | climate)*'
            default: []
            selector: *button-entity-selector
          entity03_name:
            name: Button 03 name - LABEL (Optional)
            description: '* *Page "BUTTONPAGE01" - Label which should be displayed (10 characters are supported)*'
            default: []
            selector:
              text: {}
          entity03_icon:
            name: Button 03 - ICON (Optional)
            description: '* *Page "BUTTONPAGE01" - Icon which should be displayed (Default - an icon matching the entity will be set automatically)*'
            default: []
            selector: *icon-selector
          entity03_icon_color:
            name: Button 03 - ICON COLOR (Optional)
            description: '* *Page "BUTTONPAGE01" - Icon color which should be displayed when button is on*'
            default: [0,128,248] #1055 Blue
            selector: *color-selector
          entity03_confirm:
            name: Confirm execution of the button press - TRUE/FALSE (Optional)
            default: false
            description: '* *Page "BUTTONPAGE01" - Ask for confirmation to execute **Button03** action*'
            selector:
              boolean:
          entity04:
            name: Button 04 - ENTITY (Optional)
            description: '* *Page "BUTTONPAGE01" - Entity which should be switched (ONLY light | switch | cover | input_boolean | automation | button | input_button | scene | person | script | binary_sensor | fan | climate)*'
            default: []
            selector: *button-entity-selector
          entity04_name:
            name: Button 04 name - LABEL (Optional)
            description: '* *Page "BUTTONPAGE01" - Label which should be displayed (10 characters are supported)*'
            default: []
            selector:
              text: {}
          entity04_icon:
            name: Button 04 - ICON (Optional)
            description: '* *Page "BUTTONPAGE01" - Icon which should be displayed (Default - an icon matching the entity will be set automatically)*'
            default: []
            selector: *icon-selector
          entity04_icon_color:
            name: Button 04 - ICON COLOR (Optional)
            description: '* *Page "BUTTONPAGE01" - Icon color which should be displayed when button is on*'
            default: [0,128,248] #1055 Blue
            selector: *color-selector
          entity04_confirm:
            name: Confirm execution of the button press - TRUE/FALSE (Optional)
            default: false
            description: '* *Page "BUTTONPAGE01" - Ask for confirmation to execute **Button04** action*'
            selector:
              boolean:
          entity05:
            name: Button 05 - ENTITY (Optional)
            description: '* *Page "BUTTONPAGE01" - Entity which should be switched (ONLY light | switch | cover | input_boolean | automation | button | input_button | scene | person | script | binary_sensor | fan | climate)*'
            default: []
            selector: *button-entity-selector
          entity05_name:
            name: Button 05 name - LABEL (Optional)
            description: '* *Page "BUTTONPAGE01" - Label which should be displayed (10 characters are supported)*'
            default: []
            selector:
              text: {}
          entity05_icon:
            name: Button 05 - ICON (Optional)
            description: '* *Page "BUTTONPAGE01" - Icon which should be displayed (Default - an icon matching the entity will be set automatically)*'
            default: []
            selector: *icon-selector
          entity05_icon_color:
            name: Button 05 - ICON COLOR (Optional)
            description: '* *Page "BUTTONPAGE01" - Icon color which should be displayed when button is on*'
            default: [0,128,248] #1055 Blue
            selector: *color-selector
          entity05_confirm:
            name: Confirm execution of the button press - TRUE/FALSE (Optional)
            default: false
            description: '* *Page "BUTTONPAGE01" - Ask for confirmation to execute **Button05** action*'
            selector:
              boolean:
          entity06:
            name: Button 06 - ENTITY (Optional)
            description: '* *Page "BUTTONPAGE01" - Entity which should be switched (ONLY light | switch | cover | input_boolean | automation | button | input_button | scene | person | script | binary_sensor | fan | climate)*'
            default: []
            selector: *button-entity-selector
          entity06_name:
            name: Button 06 name - LABEL (Optional)
            description: '* *Page "BUTTONPAGE01" - Label which should be displayed (10 characters are supported)*'
            default: []
            selector:
              text: {}
          entity06_icon:
            name: Button 06 - ICON (Optional)
            description: '* *Page "BUTTONPAGE01" - Icon which should be displayed (Default - an icon matching the entity will be set automatically)*'
            default: []
            selector: *icon-selector
          entity06_icon_color:
            name: Button 06 - ICON COLOR (Optional)
            description: '* *Page "BUTTONPAGE01" - Icon color which should be displayed when button is on*'
            default: [0,128,248] #1055 Blue
            selector: *color-selector
          entity06_confirm:
            name: Confirm execution of the button press - TRUE/FALSE (Optional)
            default: false
            description: '* *Page "BUTTONPAGE01" - Ask for confirmation to execute **Button06** action*'
            selector:
              boolean:
          entity07:
            name: Button 07 - ENTITY (Optional)
            description: '* *Page "BUTTONPAGE01" - Entity which should be switched (ONLY light | switch | cover | input_boolean | automation | button | input_button | scene | person | script | binary_sensor | fan | climate)*'
            default: []
            selector: *button-entity-selector
          entity07_name:
            name: Button 07 name - LABEL (Optional)
            description: '* *Page "BUTTONPAGE01" - Label which should be displayed (10 characters are supported)*'
            default: []
            selector:
              text: {}
          entity07_icon:
            name: Button 07 - ICON (Optional)
            description: '* *Page "BUTTONPAGE01" - Icon which should be displayed (Default - an icon matching the entity will be set automatically)*'
            default: []
            selector: *icon-selector
          entity07_icon_color:
            name: Button 07 - ICON COLOR (Optional)
            description: '* *Page "BUTTONPAGE01" - Icon color which should be displayed when button is on*'
            default: [0,128,248] #1055 Blue
            selector: *color-selector
          entity07_confirm:
            name: Confirm execution of the button press - TRUE/FALSE (Optional)
            default: false
            description: '* *Page "BUTTONPAGE01" - Ask for confirmation to execute **Button07** action*'
            selector:
              boolean:
          entity08:
            name: Button 08 - ENTITY (Optional)
            description: '* *Page "BUTTONPAGE01" - Entity which should be switched (ONLY light | switch | cover | input_boolean | automation | button | input_button | scene | person | script | binary_sensor | fan | climate)*'
            default: []
            selector: *button-entity-selector
          entity08_name:
            name: Button 08 name - LABEL (Optional)
            description: '* *Page "BUTTONPAGE01" - Label which should be displayed (10 characters are supported)*'
            default: []
            selector:
              text: {}
          entity08_icon:
            name: Button 08 - ICON (Optional)
            description: '* *Page "BUTTONPAGE01" - Icon which should be displayed (Default - an icon matching the entity will be set automatically)*'
            default: []
            selector: *icon-selector
          entity08_icon_color:
            name: Button 08 - ICON COLOR (Optional)
            description: '* *Page "BUTTONPAGE01" - Icon color which should be displayed when button is on*'
            default: [0,128,248] #1055 Blue
            selector: *color-selector
          entity08_confirm:
            name: Confirm execution of the button press - TRUE/FALSE (Optional)
            default: false
            description: '* *Page "BUTTONPAGE01" - Ask for confirmation to execute **Button08** action*'
            selector:
              boolean:
      ##### Button page 02 #####
        ##### PLACEHOLDER ######################################################################
          placeholder08:
            name: 'Is only a placeholder without function for a better overview'
            description: '# ✅ BUTTON PAGE 02 ✅ '
            default: 'buttonpage02'
            selector:
              select:
                options:
                  - buttonpage02
        ##### PLACEHOLDER ######################################################################
          entity09:
            name: Button 09 - ENTITY (Optional)
            description: '* *Page "BUTTONPAGE02" - Entity which should be switched (ONLY light | switch | cover | input_boolean | automation | button | input_button | scene | person | script | binary_sensor | fan | climate)*'
            default: []
            selector: *button-entity-selector
          entity09_name:
            name: Button 09 name - LABEL (Optional)
            description: '* *Page "BUTTONPAGE02" - Label which should be displayed (10 characters are supported)*'
            default: []
            selector:
              text: {}
          entity09_icon:
            name: Button 09 - ICON (Optional)
            description: '* *Page "BUTTONPAGE02" - Icon which should be displayed (Default - an icon matching the entity will be set automatically)*'
            default: []
            selector: *icon-selector
          entity09_icon_color:
            name: Button 09 - ICON COLOR (Optional)
            description: '* *Page "BUTTONPAGE02" - Icon color which should be displayed when button is on*'
            default: [0,128,248] #1055 Blue
            selector: *color-selector
          entity09_confirm:
            name: Confirm execution of the button press - TRUE/FALSE (Optional)
            default: false
            description: '* *Page "BUTTONPAGE02" - Ask for confirmation to execute **Button09** action*'
            selector:
              boolean:
          entity10:
            name: Button 10 - ENTITY (Optional)
            description: '* *Page "BUTTONPAGE02" - Entity which should be switched (ONLY light | switch | cover | input_boolean | automation | button | input_button | scene | person | script | binary_sensor | fan | climate)*'
            default: []
            selector: *button-entity-selector
          entity10_name:
            name: Button 10 name - LABEL (Optional)
            description: '* *Page "BUTTONPAGE02" - Label which should be displayed (10 characters are supported)*'
            default: []
            selector:
              text: {}
          entity10_icon:
            name: Button 10 - ICON (Optional)
            description: '* *Page "BUTTONPAGE02" - Icon which should be displayed (Default - an icon matching the entity will be set automatically)*'
            default: []
            selector: *icon-selector
          entity10_icon_color:
            name: Button 10 - ICON COLOR (Optional)
            description: '* *Page "BUTTONPAGE02" - Icon color which should be displayed when button is on*'
            default: [0,128,248] #1055 Blue
            selector: *color-selector
          entity10_confirm:
            name: Confirm execution of the button press - TRUE/FALSE (Optional)
            default: false
            description: '* *Page "BUTTONPAGE02" - Ask for confirmation to execute **Button10** action*'
            selector:
              boolean:
          entity11:
            name: Button 11 - ENTITY (Optional)
            description: '* *Page "BUTTONPAGE02" - Entity which should be switched (ONLY light | switch | cover | input_boolean | automation | button | input_button | scene | person | script | binary_sensor | fan | climate)*'
            default: []
            selector: *button-entity-selector
          entity11_name:
            name: Button 11 name - LABEL (Optional)
            description: '* *Page "BUTTONPAGE02" - Label which should be displayed (10 characters are supported)*'
            default: []
            selector:
              text: {}
          entity11_icon:
            name: Button 11 - ICON (Optional)
            description: '* *Page "BUTTONPAGE02" - Icon which should be displayed (Default - an icon matching the entity will be set automatically)*'
            default: []
            selector: *icon-selector
          entity11_icon_color:
            name: Button 11 - ICON COLOR (Optional)
            description: '* *Page "BUTTONPAGE02" - Icon color which should be displayed when button is on*'
            default: [0,128,248] #1055 Blue
            selector: *color-selector
          entity11_confirm:
            name: Confirm execution of the button press - TRUE/FALSE (Optional)
            default: false
            description: '* *Page "BUTTONPAGE02" - Ask for confirmation to execute **Button11** action*'
            selector:
              boolean:
          entity12:
            name: Button 12 - ENTITY (Optional)
            description: '* *Page "BUTTONPAGE02" - Entity which should be switched (ONLY light | switch | cover | input_boolean | automation | button | input_button | scene | person | script | binary_sensor | fan | climate)*'
            default: []
            selector: *button-entity-selector
          entity12_name:
            name: Button 12 name - LABEL (Optional)
            description: '* *Page "BUTTONPAGE02" - Label which should be displayed (10 characters are supported)*'
            default: []
            selector:
              text: {}
          entity12_icon:
            name: Button 12 - ICON (Optional)
            description: '* *Page "BUTTONPAGE02" - Icon which should be displayed (Default - an icon matching the entity will be set automatically)*'
            default: []
            selector: *icon-selector
          entity12_icon_color:
            name: Button 12 - ICON COLOR (Optional)
            description: '* *Page "BUTTONPAGE02" - Icon color which should be displayed when button is on*'
            default: [0,128,248] #1055 Blue
            selector: *color-selector
          entity12_confirm:
            name: Confirm execution of the button press - TRUE/FALSE (Optional)
            default: false
            description: '* *Page "BUTTONPAGE02" - Ask for confirmation to execute **Button12** action*'
            selector:
              boolean:
          entity13:
            name: Button 13 - ENTITY (Optional)
            description: '* *Page "BUTTONPAGE02" - Entity which should be switched (ONLY light | switch | cover | input_boolean | automation | button | input_button | scene | person | script | binary_sensor | fan | climate)*'
            default: []
            selector: *button-entity-selector
          entity13_name:
            name: Button 13 name - LABEL (Optional)
            description: '* *Page "BUTTONPAGE02" - Label which should be displayed (10 characters are supported)*'
            default: []
            selector:
              text: {}
          entity13_icon:
            name: Button 13 - ICON (Optional)
            description: '* *Page "BUTTONPAGE02" - Icon which should be displayed (Default - an icon matching the entity will be set automatically)*'
            default: []
            selector: *icon-selector
          entity13_icon_color:
            name: Button 13 - ICON COLOR (Optional)
            description: '* *Page "BUTTONPAGE02" - Icon color which should be displayed when button is on*'
            default: [0,128,248] #1055 Blue
            selector: *color-selector
          entity13_confirm:
            name: Confirm execution of the button press - TRUE/FALSE (Optional)
            default: false
            description: '* *Page "BUTTONPAGE02" - Ask for confirmation to execute **Button13** action*'
            selector:
              boolean:
          entity14:
            name: Button 14 - ENTITY (Optional)
            description: '* *Page "BUTTONPAGE02" - Entity which should be switched (ONLY light | switch | cover | input_boolean | automation | button | input_button | scene | person | script | binary_sensor | fan | climate)*'
            default: []
            selector: *button-entity-selector
          entity14_name:
            name: Button 14 name - LABEL (Optional)
            description: '* *Page "BUTTONPAGE02" - Label which should be displayed (10 characters are supported)*'
            default: []
            selector:
              text: {}
          entity14_icon:
            name: Button 14 - ICON (Optional)
            description: '* *Page "BUTTONPAGE02" - Icon which should be displayed (Default - an icon matching the entity will be set automatically)*'
            default: []
            selector: *icon-selector
          entity14_icon_color:
            name: Button 14 - ICON COLOR (Optional)
            description: '* *Page "BUTTONPAGE02" - Icon color which should be displayed when button is on*'
            default: [0,128,248] #1055 Blue
            selector: *color-selector
          entity14_confirm:
            name: Confirm execution of the button press - TRUE/FALSE (Optional)
            default: false
            description: '* *Page "BUTTONPAGE02" - Ask for confirmation to execute **Button14** action*'
            selector:
              boolean:
          entity15:
            name: Button 15 - ENTITY (Optional)
            description: '* *Page "BUTTONPAGE02" - Entity which should be switched (ONLY light | switch | cover | input_boolean | automation | button | input_button | scene | person | script | binary_sensor | fan | climate)*'
            default: []
            selector: *button-entity-selector
          entity15_name:
            name: Button 15 name - LABEL (Optional)
            description: '* *Page "BUTTONPAGE02" - Label which should be displayed (10 characters are supported)*'
            default: []
            selector:
              text: {}
          entity15_icon:
            name: Button 15 - ICON (Optional)
            description: '* *Page "BUTTONPAGE02" - Icon which should be displayed (Default - an icon matching the entity will be set automatically)*'
            default: []
            selector: *icon-selector
          entity15_icon_color:
            name: Button 15 - ICON COLOR (Optional)
            description: '* *Page "BUTTONPAGE02" - Icon color which should be displayed when button is on*'
            default: [0,128,248] #1055 Blue
            selector: *color-selector
          entity15_confirm:
            name: Confirm execution of the button press - TRUE/FALSE (Optional)
            default: false
            description: '* *Page "BUTTONPAGE02" - Ask for confirmation to execute **Button15** action*'
            selector:
              boolean:
          entity16:
            name: Button 16 - ENTITY (Optional)
            description: '* *Page "BUTTONPAGE02" - Entity which should be switched (ONLY light | switch | cover | input_boolean | automation | button | input_button | scene | person | script | binary_sensor | fan | climate)*'
            default: []
            selector: *button-entity-selector
          entity16_name:
            name: Button 16 name - LABEL (Optional)
            description: '* *Page "BUTTONPAGE02" - Label which should be displayed (10 characters are supported)*'
            default: []
            selector:
              text: {}
          entity16_icon:
            name: Button 16 - ICON (Optional)
            description: '* *Page "BUTTONPAGE02" - Icon which should be displayed (Default - an icon matching the entity will be set automatically)*'
            default: []
            selector: *icon-selector
          entity16_icon_color:
            name: Button 16 - ICON COLOR (Optional)
            description: '* *Page "BUTTONPAGE02" - Icon color which should be displayed when button is on*'
            default: [0,128,248] #1055 Blue
            selector: *color-selector
          entity16_confirm:
            name: Confirm execution of the button press - TRUE/FALSE (Optional)
            default: false
            description: '* *Page "BUTTONPAGE02" - Ask for confirmation to execute **Button16** action*'
            selector:
              boolean:
      ##### Button page 03 #####
        ##### PLACEHOLDER ######################################################################
          placeholder09:
            name: 'Is only a placeholder without function for a better overview'
            description: '# ✅ BUTTON PAGE 03 ✅ '
            default: 'buttonpage03'
            selector:
              select:
                options:
                  - buttonpage03
        ##### PLACEHOLDER ######################################################################
          entity17:
            name: Button 17 - ENTITY (Optional)
            description: '* *Page "BUTTONPAGE03" - Entity which should be switched (ONLY light | switch | cover | input_boolean | automation | button | input_button | scene | person | script | binary_sensor | fan | climate)*'
            default: []
            selector: *button-entity-selector
          entity17_name:
            name: Button 17 name - LABEL (Optional)
            description: '* *Page "BUTTONPAGE03" - Label which should be displayed (10 characters are supported)*'
            default: []
            selector:
              text: {}
          entity17_icon:
            name: Button 17 - ICON (Optional)
            description: '* *Page "BUTTONPAGE03" - Icon which should be displayed (Default - an icon matching the entity will be set automatically)*'
            default: []
            selector: *icon-selector
          entity17_icon_color:
            name: Button 17 - ICON COLOR (Optional)
            description: '* *Page "BUTTONPAGE03" - Icon color which should be displayed when button is on*'
            default: [0,128,248] #1055 Blue
            selector: *color-selector
          entity17_confirm:
            name: Confirm execution of the button press - TRUE/FALSE (Optional)
            default: false
            description: '* *Page "BUTTONPAGE03" - Ask for confirmation to execute **Button17** action*'
            selector:
              boolean:
          entity18:
            name: Button 18 - ENTITY (Optional)
            description: '* *Page "BUTTONPAGE03" - Entity which should be switched (ONLY light | switch | cover | input_boolean | automation | button | input_button | scene | person | script | binary_sensor | fan | climate)*'
            default: []
            selector: *button-entity-selector
          entity18_name:
            name: Button 18 name - LABEL (Optional)
            description: '* *Page "BUTTONPAGE03" - Label which should be displayed (10 characters are supported)*'
            default: []
            selector:
              text: {}
          entity18_icon:
            name: Button 18 - ICON (Optional)
            description: '* *Page "BUTTONPAGE03" - Icon which should be displayed (Default - an icon matching the entity will be set automatically)*'
            default: []
            selector: *icon-selector
          entity18_icon_color:
            name: Button 18 - ICON COLOR (Optional)
            description: '* *Page "BUTTONPAGE03" - Icon color which should be displayed when button is on*'
            default: [0,128,248] #1055 Blue
            selector: *color-selector
          entity18_confirm:
            name: Confirm execution of the button press - TRUE/FALSE (Optional)
            default: false
            description: '* *Page "BUTTONPAGE03" - Ask for confirmation to execute **Button18** action*'
            selector:
              boolean:
          entity19:
            name: Button 19 - ENTITY (Optional)
            description: '* *Page "BUTTONPAGE03" - Entity which should be switched (ONLY light | switch | cover | input_boolean | automation | button | input_button | scene | person | script | binary_sensor | fan | climate)*'
            default: []
            selector: *button-entity-selector
          entity19_name:
            name: Button 19 name - LABEL (Optional)
            description: '* *Page "BUTTONPAGE03" - Label which should be displayed (10 characters are supported)*'
            default: []
            selector:
              text: {}
          entity19_icon:
            name: Button 19 - ICON (Optional)
            description: '* *Page "BUTTONPAGE03" - Icon which should be displayed (Default - an icon matching the entity will be set automatically)*'
            default: []
            selector: *icon-selector
          entity19_icon_color:
            name: Button 19 - ICON COLOR (Optional)
            description: '* *Page "BUTTONPAGE03" - Icon color which should be displayed when button is on*'
            default: [0,128,248] #1055 Blue
            selector: *color-selector
          entity19_confirm:
            name: Confirm execution of the button press - TRUE/FALSE (Optional)
            default: false
            description: '* *Page "BUTTONPAGE03" - Ask for confirmation to execute **Button19** action*'
            selector:
              boolean:
          entity20:
            name: Button 20 - ENTITY (Optional)
            description: '* *Page "BUTTONPAGE03" - Entity which should be switched (ONLY light | switch | cover | input_boolean | automation | button | input_button | scene | person | script | binary_sensor | fan | climate)*'
            default: []
            selector: *button-entity-selector
          entity20_name:
            name: Button 20 name - LABEL (Optional)
            description: '* *Page "BUTTONPAGE03" - Label which should be displayed (10 characters are supported)*'
            default: []
            selector:
              text: {}
          entity20_icon:
            name: Button 20 - ICON (Optional)
            description: '* *Page "BUTTONPAGE03" - Icon which should be displayed (Default - an icon matching the entity will be set automatically)*'
            default: []
            selector: *icon-selector
          entity20_icon_color:
            name: Button 20 - ICON COLOR (Optional)
            description: '* *Page "BUTTONPAGE03" - Icon color which should be displayed when button is on*'
            default: [0,128,248] #1055 Blue
            selector: *color-selector
          entity20_confirm:
            name: Confirm execution of the button press - TRUE/FALSE (Optional)
            default: false
            description: '* *Page "BUTTONPAGE03" - Ask for confirmation to execute **Button20** action*'
            selector:
              boolean:
          entity21:
            name: Button 21 - ENTITY (Optional)
            description: '* *Page "BUTTONPAGE03" - Entity which should be switched (ONLY light | switch | cover | input_boolean | automation | button | input_button | scene | person | script | binary_sensor | fan | climate)*'
            default: []
            selector: *button-entity-selector
          entity21_name:
            name: Button 21 name - LABEL (Optional)
            description: '* *Page "BUTTONPAGE03" - Label which should be displayed (10 characters are supported)*'
            default: []
            selector:
              text: {}
          entity21_icon:
            name: Button 21 - ICON (Optional)
            description: '* *Page "BUTTONPAGE03" - Icon which should be displayed (Default - an icon matching the entity will be set automatically)*'
            default: []
            selector: *icon-selector
          entity21_icon_color:
            name: Button 21 - ICON COLOR (Optional)
            description: '* *Page "BUTTONPAGE03" - Icon color which should be displayed when button is on*'
            default: [0,128,248] #1055 Blue
            selector: *color-selector
          entity21_confirm:
            name: Confirm execution of the button press - TRUE/FALSE (Optional)
            default: false
            description: '* *Page "BUTTONPAGE03" - Ask for confirmation to execute **Button21** action*'
            selector:
              boolean:
          entity22:
            name: Button 22 - ENTITY (Optional)
            description: '* *Page "BUTTONPAGE03" - Entity which should be switched (ONLY light | switch | cover | input_boolean | automation | button | input_button | scene | person | script | binary_sensor | fan | climate)*'
            default: []
            selector: *button-entity-selector
          entity22_name:
            name: Button 22 name - LABEL (Optional)
            description: '* *Page "BUTTONPAGE03" - Label which should be displayed (10 characters are supported)*'
            default: []
            selector:
              text: {}
          entity22_icon:
            name: Button 22 - ICON (Optional)
            description: '* *Page "BUTTONPAGE03" - Icon which should be displayed (Default - an icon matching the entity will be set automatically)*'
            default: []
            selector: *icon-selector
          entity22_icon_color:
            name: Button 22 - ICON COLOR (Optional)
            description: '* *Page "BUTTONPAGE03" - Icon color which should be displayed when button is on*'
            default: [0,128,248] #1055 Blue
            selector: *color-selector
          entity22_confirm:
            name: Confirm execution of the button press - TRUE/FALSE (Optional)
            default: false
            description: '* *Page "BUTTONPAGE03" - Ask for confirmation to execute **Button22** action*'
            selector:
              boolean:
          entity23:
            name: Button 23 - ENTITY (Optional)
            description: '* *Page "BUTTONPAGE03" - Entity which should be switched (ONLY light | switch | cover | input_boolean | automation | button | input_button | scene | person | script | binary_sensor | fan | climate)*'
            default: []
            selector: *button-entity-selector
          entity23_name:
            name: Button 23 name - LABEL (Optional)
            description: '* *Page "BUTTONPAGE03" - Label which should be displayed (10 characters are supported)*'
            default: []
            selector:
              text: {}
          entity23_icon:
            name: Button 23 - ICON (Optional)
            description: '* *Page "BUTTONPAGE03" - Icon which should be displayed (Default - an icon matching the entity will be set automatically)*'
            default: []
            selector: *icon-selector
          entity23_icon_color:
            name: Button 23 - ICON COLOR (Optional)
            description: '* *Page "BUTTONPAGE03" - Icon color which should be displayed when button is on*'
            default: [0,128,248] #1055 Blue
            selector: *color-selector
          entity23_confirm:
            name: Confirm execution of the button press - TRUE/FALSE (Optional)
            default: false
            description: '* *Page "BUTTONPAGE03" - Ask for confirmation to execute **Button23** action*'
            selector:
              boolean:
          entity24:
            name: Button 24 - ENTITY (Optional)
            description: '* *Page "BUTTONPAGE03" - Entity which should be switched (ONLY light | switch | cover | input_boolean | automation | button | input_button | scene | person | script | binary_sensor | fan | climate)*'
            default: []
            selector: *button-entity-selector
          entity24_name:
            name: Button 24 name - LABEL (Optional)
            description: '* *Page "BUTTONPAGE03" - Label which should be displayed (10 characters are supported)*'
            default: []
            selector:
              text: {}
          entity24_icon:
            name: Button 24 - ICON (Optional)
            description: '* *Page "BUTTONPAGE03" - Icon which should be displayed (Default - an icon matching the entity will be set automatically)*'
            default: []
            selector: *icon-selector
          entity24_icon_color:
            name: Button 24 - ICON COLOR (Optional)
            description: '* *Page "BUTTONPAGE03" - Icon color which should be displayed when button is on*'
            default: [0,128,248] #1055 Blue
            selector: *color-selector
          entity24_confirm:
            name: Confirm execution of the button press - TRUE/FALSE (Optional)
            default: false
            description: '* *Page "BUTTONPAGE03" - Ask for confirmation to execute **Button24** action*'
            selector:
              boolean:
      ##### Button page 04 #####
        ##### PLACEHOLDER ######################################################################
          placeholder10:
            name: 'Is only a placeholder without function for a better overview'
            description: '# ✅ BUTTON PAGE 04 ✅ '
            default: 'buttonpage04'
            selector:
              select:
                options:
                  - buttonpage04
        ##### PLACEHOLDER ######################################################################
          entity25:
            name: Button 25 - ENTITY (Optional)
            description: '* *Page "BUTTONPAGE04" - Entity which should be switched (ONLY light | switch | cover | input_boolean | automation | button | input_button | scene | person | script | binary_sensor | fan | climate)*'
            default: []
            selector: *button-entity-selector
          entity25_name:
            name: Button 25 name - LABEL (Optional)
            description: '* *Page "BUTTONPAGE04" - Label which should be displayed (10 characters are supported)*'
            default: []
            selector:
              text: {}
          entity25_icon:
            name: Button 25 - ICON (Optional)
            description: '* *Page "BUTTONPAGE04" - Icon which should be displayed (Default - an icon matching the entity will be set automatically)*'
            default: []
            selector: *icon-selector
          entity25_icon_color:
            name: Button 25 - ICON COLOR (Optional)
            description: '* *Page "BUTTONPAGE04" - Icon color which should be displayed when button is on*'
            default: [0,128,248] #1055 Blue
            selector: *color-selector
          entity25_confirm:
            name: Confirm execution of the button press - TRUE/FALSE (Optional)
            default: false
            description: '* *Page "BUTTONPAGE04" - Ask for confirmation to execute **Button25** action*'
            selector:
              boolean:
          entity26:
            name: Button 26 - ENTITY (Optional)
            description: '* *Page "BUTTONPAGE04" - Entity which should be switched (ONLY light | switch | cover | input_boolean | automation | button | input_button | scene | person | script | binary_sensor | fan | climate)*'
            default: []
            selector: *button-entity-selector
          entity26_name:
            name: Button 26 name - LABEL (Optional)
            description: '* *Page "BUTTONPAGE04" - Label which should be displayed (10 characters are supported)*'
            default: []
            selector:
              text: {}
          entity26_icon:
            name: Button 26 - ICON (Optional)
            description: '* *Page "BUTTONPAGE04" - Icon which should be displayed (Default - an icon matching the entity will be set automatically)*'
            default: []
            selector: *icon-selector
          entity26_icon_color:
            name: Button 26 - ICON COLOR (Optional)
            description: '* *Page "BUTTONPAGE04" - Icon color which should be displayed when button is on*'
            default: [0,128,248] #1055 Blue
            selector: *color-selector
          entity26_confirm:
            name: Confirm execution of the button press - TRUE/FALSE (Optional)
            default: false
            description: '* *Page "BUTTONPAGE04" - Ask for confirmation to execute **Button26** action*'
            selector:
              boolean:
          entity27:
            name: Button 27 - ENTITY (Optional)
            description: '* *Page "BUTTONPAGE04" - Entity which should be switched (ONLY light | switch | cover | input_boolean | automation | button | input_button | scene | person | script | binary_sensor | fan | climate)*'
            default: []
            selector: *button-entity-selector
          entity27_name:
            name: Button 27 name - LABEL (Optional)
            description: '* *Page "BUTTONPAGE04" - Label which should be displayed (10 characters are supported)*'
            default: []
            selector:
              text: {}
          entity27_icon:
            name: Button 27 - ICON (Optional)
            description: '* *Page "BUTTONPAGE04" - Icon which should be displayed (Default - an icon matching the entity will be set automatically)*'
            default: []
            selector: *icon-selector
          entity27_icon_color:
            name: Button 27 - ICON COLOR (Optional)
            description: '* *Page "BUTTONPAGE04" - Icon color which should be displayed when button is on*'
            default: [0,128,248] #1055 Blue
            selector: *color-selector
          entity27_confirm:
            name: Confirm execution of the button press - TRUE/FALSE (Optional)
            default: false
            description: '* *Page "BUTTONPAGE04" - Ask for confirmation to execute **Button27** action*'
            selector:
              boolean:
          entity28:
            name: Button 28 - ENTITY (Optional)
            description: '* *Page "BUTTONPAGE04" - Entity which should be switched (ONLY light | switch | cover | input_boolean | automation | button | input_button | scene | person | script | binary_sensor | fan | climate)*'
            default: []
            selector: *button-entity-selector
          entity28_name:
            name: Button 28 name - LABEL (Optional)
            description: '* *Page "BUTTONPAGE04" - Label which should be displayed (10 characters are supported)*'
            default: []
            selector:
              text: {}
          entity28_icon:
            name: Button 28 - ICON (Optional)
            description: '* *Page "BUTTONPAGE04" - Icon which should be displayed (Default - an icon matching the entity will be set automatically)*'
            default: []
            selector: *icon-selector
          entity28_icon_color:
            name: Button 28 - ICON COLOR (Optional)
            description: '* *Page "BUTTONPAGE04" - Icon color which should be displayed when button is on*'
            default: [0,128,248] #1055 Blue
            selector: *color-selector
          entity28_confirm:
            name: Confirm execution of the button press - TRUE/FALSE (Optional)
            default: false
            description: '* *Page "BUTTONPAGE04" - Ask for confirmation to execute **Button28** action*'
            selector:
              boolean:
          entity29:
            name: Button 29 - ENTITY (Optional)
            description: '* *Page "BUTTONPAGE04" - Entity which should be switched (ONLY light | switch | cover | input_boolean | automation | button | input_button | scene | person | script | binary_sensor | fan | climate)*'
            default: []
            selector: *button-entity-selector
          entity29_name:
            name: Button 29 name - LABEL (Optional)
            description: '* *Page "BUTTONPAGE04" - Label which should be displayed (10 characters are supported)*'
            default: []
            selector:
              text: {}
          entity29_icon:
            name: Button 29 - ICON (Optional)
            description: '* *Page "BUTTONPAGE04" - Icon which should be displayed (Default - an icon matching the entity will be set automatically)*'
            default: []
            selector: *icon-selector
          entity29_icon_color:
            name: Button 29 - ICON COLOR (Optional)
            description: '* *Page "BUTTONPAGE04" - Icon color which should be displayed when button is on*'
            default: [0,128,248] #1055 Blue
            selector: *color-selector
          entity29_confirm:
            name: Confirm execution of the button press - TRUE/FALSE (Optional)
            default: false
            description: '* *Page "BUTTONPAGE04" - Ask for confirmation to execute **Button29** action*'
            selector:
              boolean:
          entity30:
            name: Button 30 - ENTITY (Optional)
            description: '* *Page "BUTTONPAGE04" - Entity which should be switched (ONLY light | switch | cover | input_boolean | automation | button | input_button | scene | person | script | binary_sensor | fan | climate)*'
            default: []
            selector: *button-entity-selector
          entity30_name:
            name: Button 30 name - LABEL (Optional)
            description: '* *Page "BUTTONPAGE04" - Label which should be displayed (10 characters are supported)*'
            default: []
            selector:
              text: {}
          entity30_icon:
            name: Button 30 - ICON (Optional)
            description: '* *Page "BUTTONPAGE04" - Icon which should be displayed (Default - an icon matching the entity will be set automatically)*'
            default: []
            selector: *icon-selector
          entity30_icon_color:
            name: Button 30 - ICON COLOR (Optional)
            description: '* *Page "BUTTONPAGE04" - Icon color which should be displayed when button is on*'
            default: [0,128,248] #1055 Blue
            selector: *color-selector
          entity30_confirm:
            name: Confirm execution of the button press - TRUE/FALSE (Optional)
            default: false
            description: '* *Page "BUTTONPAGE04" - Ask for confirmation to execute **Button30** action*'
            selector:
              boolean:
          entity31:
            name: Button 31 - ENTITY (Optional)
            description: '* *Page "BUTTONPAGE04" - Entity which should be switched (ONLY light | switch | cover | input_boolean | automation | button | input_button | scene | person | script | binary_sensor | fan | climate)*'
            default: []
            selector: *button-entity-selector
          entity31_name:
            name: Button 31 name - LABEL (Optional)
            description: '* *Page "BUTTONPAGE04" - Label which should be displayed (10 characters are supported)*'
            default: []
            selector:
              text: {}
          entity31_icon:
            name: Button 31 - ICON (Optional)
            description: '* *Page "BUTTONPAGE04" - Icon which should be displayed (Default - an icon matching the entity will be set automatically)*'
            default: []
            selector: *icon-selector
          entity31_icon_color:
            name: Button 31 - ICON COLOR (Optional)
            description: '* *Page "BUTTONPAGE04" - Icon color which should be displayed when button is on*'
            default: [0,128,248] #1055 Blue
            selector: *color-selector
          entity31_confirm:
            name: Confirm execution of the button press - TRUE/FALSE (Optional)
            default: false
            description: '* *Page "BUTTONPAGE04" - Ask for confirmation to execute **Button31** action*'
            selector:
              boolean:
          entity32:
            name: Button 32 - ENTITY (Optional)
            description: '* *Page "BUTTONPAGE04" - Entity which should be switched (ONLY light | switch | cover | input_boolean | automation | button | input_button | scene | person | script | binary_sensor | fan | climate)*'
            default: []
            selector: *button-entity-selector
          entity32_name:
            name: Button 32 name - LABEL (Optional)
            description: '* *Page "BUTTONPAGE04" - Label which should be displayed (10 characters are supported)*'
            default: []
            selector: *icon-selector
          entity32_icon:
            name: Button 32 - ICON (Optional)
            description: '* *Page "BUTTONPAGE04" - Icon which should be displayed (Default - an icon matching the entity will be set automatically)*'
            default: []
            selector:
              text: {}
          entity32_icon_color:
            name: Button 32 - ICON COLOR (Optional)
            description: '* *Page "BUTTONPAGE04" - Icon color which should be displayed when button is on*'
            default: [0,128,248] #1055 Blue
            selector: *color-selector
          entity32_confirm:
            name: Confirm execution of the button press - TRUE/FALSE (Optional)
            default: false
            description: '* *Page "BUTTONPAGE04" - Ask for confirmation to execute **Button32** action*'
            selector:
              boolean:

    ##### Entity pages #####
      ##### Entity pages - Config #####
        ##### PLACEHOLDER ######################################################################
          placeholder11:
            name: 'Is only a placeholder without function for a better overview'
            description: '# ✅ ENTITY PAGE SETTINGS ✅ '
            default: 'entitypage'
            selector:
              select:
                options:
                  - entitypage
        ##### PLACEHOLDER ######################################################################
          entitypages_enabled:
            name: Activate entity page - TRUE/FALSE (Optional)
            default: false
            description: '* *"SYSTEM" - activate entity page and entity page Button on the home page* '
            selector:
              boolean:
          home_button06_icon:
            name: Entity page - ICON (Optional)
            description: '* *Page "HOME" - Icon which should be displayed (Default mdi:format-list-bulleted-square) *'
            default: mdi:format-list-bulleted-square #EDCF
            selector: *icon-selector
          home_button06_icon_color:
            name: Entity page - ICON COLOR (Optional)
            description: '* *Page "HOME" - Icon color which should be displayed (default color is set)*'
            default: [200,204,200] #52857 Grey super light
            selector: *color-selector
      ##### Entity pages - Labels #####
        ##### PLACEHOLDER ######################################################################
          placeholder12:
            name: 'Is only a placeholder without function for a better overview'
            description: '# ✅ ENTITY PAGE 01 ✅ '
            default: 'entitypage01'
            selector:
              select:
                options:
                  - entitypage01
        ##### PLACEHOLDER ######################################################################
          entity_page01_label:
            name: Entity page 01 name - LABEL (Optional)
            description: '* *Page "ENTITYPAGE01" - Label which should be displayed*'
            default: []
            selector:
              text: {}
          entity_page02_label:
            name: Entity page 02 name - LABEL (Optional)
            description: '* *Page "ENTITYPAGE02" - Label which should be displayed*'
            default: []
            selector:
              text: {}
          entity_page03_label:
            name: Entity page 03 name - LABEL (Optional)
            description: '* *Page "ENTITYPAGE03" - Label which should be displayed*'
            default: []
            selector:
              text: {}
          entity_page04_label:
            name: Entity page 04 name - LABEL (Optional)
            description: '* *Page "ENTITYPAGE04" - Label which should be displayed*'
            default: []
            selector:
              text: {}
      ##### Entity page 01 - Entities #####
          entities_entity01:
            name: Entity 01 - ENTITY (Optional)
            description: '* *Page "ENTITYPAGE01" - entity which should be displayed*'
            default: []
            selector:
              entity:
          entities_entity01_name:
            name: Entity 01 name - LABEL (Optional)
            description: '* *Page "ENTITYPAGE01" - Label which should be displayed (replaces the **"friendly_name"** of the entity)*'
            default: []
            selector:
              text: {}
          entities_entity01_icon:
            name: Entity 01 - ICON (Optional)
            description: '* *Page "ENTITYPAGE01" - Icon which should be displayed (if not set, it would be used an icon from attributes, if available, or no icon is shown)*'
            default: []
            selector: *icon-selector
          entities_entity02:
            name: Entity 02 - ENTITY (Optional)
            description: '* *Page "ENTITYPAGE01" - entity which should be displayed*'
            default: []
            selector:
              entity:
          entities_entity02_name:
            name: Entity 02 name - LABEL (Optional)
            description: '* *Page "ENTITYPAGE01" - Label which should be displayed (replaces the **"friendly_name"** of the entity)*'
            default: []
            selector:
              text: {}
          entities_entity02_icon:
            name: Entity 02 - ICON (Optional)
            description: '* *Page "ENTITYPAGE01" - Icon which should be displayed (if not set, it would be used an icon from attributes, if available, or no icon is shown)*'
            default: []
            selector: *icon-selector
          entities_entity03:
            name: Entity 03 - ENTITY (Optional)
            description: '* *Page "ENTITYPAGE01" - entity which should be displayed*'
            default: []
            selector:
              entity:
          entities_entity03_name:
            name: Entity 03 name - LABEL (Optional)
            description: '* *Page "ENTITYPAGE01" - Label which should be displayed (replaces the **"friendly_name"** of the entity)*'
            default: []
            selector:
              text: {}
          entities_entity03_icon:
            name: Entity 03 - ICON (Optional)
            description: '* *Page "ENTITYPAGE01" - Icon which should be displayed (if not set, it would be used an icon from attributes, if available, or no icon is shown)*'
            default: []
            selector: *icon-selector
          entities_entity04:
            name: Entity 04 - ENTITY (Optional)
            description: '* *Page "ENTITYPAGE01" - entity which should be displayed*'
            default: []
            selector:
              entity:
          entities_entity04_name:
            name: Entity 04 name - LABEL (Optional)
            description: '* *Page "ENTITYPAGE01" - Label which should be displayed (replaces the **"friendly_name"** of the entity)*'
            default: []
            selector:
              text: {}
          entities_entity04_icon:
            name: Entity 04 - ICON (Optional)
            description: '* *Page "ENTITYPAGE01" - Icon which should be displayed (if not set, it would be used an icon from attributes, if available, or no icon is shown)*'
            default: []
            selector: *icon-selector
          entities_entity05:
            name: Entity 05 - ENTITY (Optional)
            description: '* *Page "ENTITYPAGE01" - entity which should be displayed*'
            default: []
            selector:
              entity:
          entities_entity05_name:
            name: Entity 05 name - LABEL (Optional)
            description: '* *Page "ENTITYPAGE01" - Label which should be displayed (replaces the **"friendly_name"** of the entity)*'
            default: []
            selector:
              text: {}
          entities_entity05_icon:
            name: Entity 05 - ICON (Optional)
            description: '* *Page "ENTITYPAGE01" - Icon which should be displayed (if not set, it would be used an icon from attributes, if available, or no icon is shown)*'
            default: []
            selector: *icon-selector
          entities_entity06:
            name: Entity 06 - ENTITY (Optional)
            description: '* *Page "ENTITYPAGE01" - entity which should be displayed*'
            default: []
            selector:
              entity:
          entities_entity06_name:
            name: Entity 06 name - LABEL (Optional)
            description: '* *Page "ENTITYPAGE01" - Label which should be displayed (replaces the **"friendly_name"** of the entity)*'
            default: []
            selector:
              text: {}
          entities_entity06_icon:
            name: Entity 06 - ICON (Optional)
            description: '* *Page "ENTITYPAGE01" - Icon which should be displayed (if not set, it would be used an icon from attributes, if available, or no icon is shown)*'
            default: []
            selector: *icon-selector
          entities_entity07:
            name: Entity 07 - ENTITY (Optional)
            description: '* *Page "ENTITYPAGE01" - entity which should be displayed*'
            default: []
            selector:
              entity:
          entities_entity07_name:
            name: Entity 07 name - LABEL (Optional)
            description: '* *Page "ENTITYPAGE01" - Label which should be displayed (replaces the **"friendly_name"** of the entity)*'
            default: []
            selector:
              text: {}
          entities_entity07_icon:
            name: Entity 07 - ICON (Optional)
            description: '* *Page "ENTITYPAGE01" - Icon which should be displayed (if not set, it would be used an icon from attributes, if available, or no icon is shown)*'
            default: []
            selector: *icon-selector
          entities_entity08:
            name: Entity 08 - ENTITY (Optional)
            description: '* *Page "ENTITYPAGE01" - entity which should be displayed*'
            default: []
            selector:
              entity:
          entities_entity08_name:
            name: Entity 08 name - LABEL (Optional)
            description: '* *Page "ENTITYPAGE01" - Label which should be displayed (replaces the **"friendly_name"** of the entity)*'
            default: []
            selector:
              text: {}
          entities_entity08_icon:
            name: Entity 08 - ICON (Optional)
            description: '* *Page "ENTITYPAGE01" - Icon which should be displayed (if not set, it would be used an icon from attributes, if available, or no icon is shown)*'
            default: []
            selector: *icon-selector
      ##### Entity page 02 - Entities #####
        ##### PLACEHOLDER ######################################################################
          placeholder13:
            name: 'Is only a placeholder without function for a better overview'
            description: '# ✅ ENTITY PAGE 02 ✅ '
            default: 'entitypage02'
            selector:
              select:
                options:
                  - entitypage02
        ##### PLACEHOLDER ######################################################################
          entities_entity09:
            name: Entity 09 - ENTITY (Optional)
            description: '* *Page "ENTITYPAGE02" - entity which should be displayed*'
            default: []
            selector:
              entity:
          entities_entity09_name:
            name: Entity 09 name - LABEL (Optional)
            description: '* *Page "ENTITYPAGE02" - Label which should be displayed (replaces the **"friendly_name"** of the entity)*'
            default: []
            selector:
              text: {}
          entities_entity09_icon:
            name: Entity 09 - ICON (Optional)
            description: '* *Page "ENTITYPAGE02" - Icon which should be displayed (if not set, it would be used an icon from attributes, if available, or no icon is shown)*'
            default: []
            selector: *icon-selector
          entities_entity10:
            name: Entity 10 - ENTITY (Optional)
            description: '* *Page "ENTITYPAGE02" - entity which should be displayed*'
            default: []
            selector:
              entity:
          entities_entity10_name:
            name: Entity 10 name - LABEL (Optional)
            description: '* *Page "ENTITYPAGE02" - Label which should be displayed (replaces the **"friendly_name"** of the entity)*'
            default: []
            selector:
              text: {}
          entities_entity10_icon:
            name: Entity 10 - ICON (Optional)
            description: '* *Page "ENTITYPAGE02" - Icon which should be displayed (if not set, it would be used an icon from attributes, if available, or no icon is shown)*'
            default: []
            selector: *icon-selector
          entities_entity11:
            name: Entity 11 - ENTITY (Optional)
            description: '* *Page "ENTITYPAGE02" - entity which should be displayed*'
            default: []
            selector:
              entity:
          entities_entity11_name:
            name: Entity 11 name - LABEL (Optional)
            description: '* *Page "ENTITYPAGE02" - Label which should be displayed (replaces the **"friendly_name"** of the entity)*'
            default: []
            selector:
              text: {}
          entities_entity11_icon:
            name: Entity 11 - ICON (Optional)
            description: '* *Page "ENTITYPAGE02" - Icon which should be displayed (if not set, it would be used an icon from attributes, if available, or no icon is shown)*'
            default: []
            selector: *icon-selector
          entities_entity12:
            name: Entity 12 - ENTITY (Optional)
            description: '* *Page "ENTITYPAGE02" - entity which should be displayed*'
            default: []
            selector:
              entity:
          entities_entity12_name:
            name: Entity 12 name - LABEL (Optional)
            description: '* *Page "ENTITYPAGE02" - Label which should be displayed (replaces the **"friendly_name"** of the entity)*'
            default: []
            selector:
              text: {}
          entities_entity12_icon:
            name: Entity 12 - ICON (Optional)
            description: '* *Page "ENTITYPAGE02" - Icon which should be displayed (if not set, it would be used an icon from attributes, if available, or no icon is shown)*'
            default: []
            selector: *icon-selector
          entities_entity13:
            name: Entity 13 - ENTITY (Optional)
            description: '* *Page "ENTITYPAGE02" - entity which should be displayed*'
            default: []
            selector:
              entity:
          entities_entity13_name:
            name: Entity 13 name - LABEL (Optional)
            description: '* *Page "ENTITYPAGE02" - Label which should be displayed (replaces the **"friendly_name"** of the entity)*'
            default: []
            selector:
              text: {}
          entities_entity13_icon:
            name: Entity 13 - ICON (Optional)
            description: '* *Page "ENTITYPAGE02" - Icon which should be displayed (if not set, it would be used an icon from attributes, if available, or no icon is shown)*'
            default: []
            selector: *icon-selector
          entities_entity14:
            name: Entity 14 - ENTITY (Optional)
            description: '* *Page "ENTITYPAGE02" - entity which should be displayed*'
            default: []
            selector:
              entity:
          entities_entity14_name:
            name: Entity 14 name - LABEL (Optional)
            description: '* *Page "ENTITYPAGE02" - Label which should be displayed (replaces the **"friendly_name"** of the entity)*'
            default: []
            selector:
              text: {}
          entities_entity14_icon:
            name: Entity 14 - ICON (Optional)
            description: '* *Page "ENTITYPAGE02" - Icon which should be displayed (if not set, it would be used an icon from attributes, if available, or no icon is shown)*'
            default: []
            selector: *icon-selector
          entities_entity15:
            name: Entity 15 - ENTITY (Optional)
            description: '* *Page "ENTITYPAGE02" - entity which should be displayed*'
            default: []
            selector:
              entity:
          entities_entity15_name:
            name: Entity 15 name - LABEL (Optional)
            description: '* *Page "ENTITYPAGE02" - Label which should be displayed (replaces the **"friendly_name"** of the entity)*'
            default: []
            selector:
              text: {}
          entities_entity15_icon:
            name: Entity 15 - ICON (Optional)
            description: '* *Page "ENTITYPAGE02" - Icon which should be displayed (if not set, it would be used an icon from attributes, if available, or no icon is shown)*'
            default: []
            selector: *icon-selector
          entities_entity16:
            name: Entity 16 - ENTITY (Optional)
            description: '* *Page "ENTITYPAGE02" - entity which should be displayed*'
            default: []
            selector:
              entity:
          entities_entity16_name:
            name: Entity 16 name - LABEL (Optional)
            description: '* *Page "ENTITYPAGE02" - Label which should be displayed (replaces the **"friendly_name"** of the entity)*'
            default: []
            selector:
              text: {}
          entities_entity16_icon:
            name: Entity 16 - ICON (Optional)
            description: '* *Page "ENTITYPAGE02" - Icon which should be displayed (if not set, it would be used an icon from attributes, if available, or no icon is shown)*'
            default: []
            selector: *icon-selector
      ##### Entity page 03 - Entities #####
        ##### PLACEHOLDER ######################################################################
          placeholder14:
            name: 'Is only a placeholder without function for a better overview'
            description: '# ✅ ENTITY PAGE 03 ✅ '
            default: 'entitypage03'
            selector:
              select:
                options:
                  - entitypage03
        ##### PLACEHOLDER ######################################################################
          entities_entity17:
            name: Entity 17 - ENTITY (Optional)
            description: '* *Page "ENTITYPAGE03" - entity which should be displayed*'
            default: []
            selector:
              entity:
          entities_entity17_name:
            name: Entity 17 name - LABEL (Optional)
            description: '* *Page "ENTITYPAGE03" - Label which should be displayed (replaces the **"friendly_name"** of the entity)*'
            default: []
            selector:
              text: {}
          entities_entity17_icon:
            name: Entity 17 - ICON (Optional)
            description: '* *Page "ENTITYPAGE03" - Icon which should be displayed (if not set, it would be used an icon from attributes, if available, or no icon is shown)*'
            default: []
            selector: *icon-selector
          entities_entity18:
            name: Entity 18 - ENTITY (Optional)
            description: '* *Page "ENTITYPAGE03" - entity which should be displayed*'
            default: []
            selector:
              entity:
          entities_entity18_name:
            name: Entity 18 name - LABEL (Optional)
            description: '* *Page "ENTITYPAGE03" - Label which should be displayed (replaces the **"friendly_name"** of the entity)*'
            default: []
            selector:
              text: {}
          entities_entity18_icon:
            name: Entity 18 - ICON (Optional)
            description: '* *Page "ENTITYPAGE03" - Icon which should be displayed (if not set, it would be used an icon from attributes, if available, or no icon is shown)*'
            default: []
            selector: *icon-selector
          entities_entity19:
            name: Entity 19 - ENTITY (Optional)
            description: '* *Page "ENTITYPAGE03" - entity which should be displayed*'
            default: []
            selector:
              entity:
          entities_entity19_name:
            name: Entity 19 name - LABEL (Optional)
            description: '* *Page "ENTITYPAGE03" - Label which should be displayed (replaces the **"friendly_name"** of the entity)*'
            default: []
            selector:
              text: {}
          entities_entity19_icon:
            name: Entity 19 - ICON (Optional)
            description: '* *Page "ENTITYPAGE03" - Icon which should be displayed (if not set, it would be used an icon from attributes, if available, or no icon is shown)*'
            default: []
            selector: *icon-selector
          entities_entity20:
            name: Entity 20 - ENTITY (Optional)
            description: '* *Page "ENTITYPAGE03" - entity which should be displayed*'
            default: []
            selector:
              entity:
          entities_entity20_name:
            name: Entity 20 name - LABEL (Optional)
            description: '* *Page "ENTITYPAGE03" - Label which should be displayed (replaces the **"friendly_name"** of the entity)*'
            default: []
            selector:
              text: {}
          entities_entity20_icon:
            name: Entity 20 - ICON (Optional)
            description: '* *Page "ENTITYPAGE03" - Icon which should be displayed (if not set, it would be used an icon from attributes, if available, or no icon is shown)*'
            default: []
            selector: *icon-selector
          entities_entity21:
            name: Entity 21 - ENTITY (Optional)
            description: '* *Page "ENTITYPAGE03" - entity which should be displayed*'
            default: []
            selector:
              entity:
          entities_entity21_name:
            name: Entity 21 name - LABEL (Optional)
            description: '* *Page "ENTITYPAGE03" - Label which should be displayed (replaces the **"friendly_name"** of the entity)*'
            default: []
            selector:
              text: {}
          entities_entity21_icon:
            name: Entity 21 - ICON (Optional)
            description: '* *Page "ENTITYPAGE03" - Icon which should be displayed (if not set, it would be used an icon from attributes, if available, or no icon is shown)*'
            default: []
            selector: *icon-selector
          entities_entity22:
            name: Entity 22 - ENTITY (Optional)
            description: '* *Page "ENTITYPAGE03" - entity which should be displayed*'
            default: []
            selector:
              entity:
          entities_entity22_name:
            name: Entity 22 name - LABEL (Optional)
            description: '* *Page "ENTITYPAGE03" - Label which should be displayed (replaces the **"friendly_name"** of the entity)*'
            default: []
            selector:
              text: {}
          entities_entity22_icon:
            name: Entity 22 - ICON (Optional)
            description: '* *Page "ENTITYPAGE03" - Icon which should be displayed (if not set, it would be used an icon from attributes, if available, or no icon is shown)*'
            default: []
            selector: *icon-selector
          entities_entity23:
            name: Entity 23 - ENTITY (Optional)
            description: '* *Page "ENTITYPAGE03" - entity which should be displayed*'
            default: []
            selector:
              entity:
          entities_entity23_name:
            name: Entity 23 name - LABEL (Optional)
            description: '* *Page "ENTITYPAGE03" - Label which should be displayed (replaces the **"friendly_name"** of the entity)*'
            default: []
            selector:
              text: {}
          entities_entity23_icon:
            name: Entity 23 - ICON (Optional)
            description: '* *Page "ENTITYPAGE03" - Icon which should be displayed (if not set, it would be used an icon from attributes, if available, or no icon is shown)*'
            default: []
            selector: *icon-selector
          entities_entity24:
            name: Entity 24 - ENTITY (Optional)
            description: '* *Page "ENTITYPAGE03" - entity which should be displayed*'
            default: []
            selector:
              entity:
          entities_entity24_name:
            name: Entity 24 name - LABEL (Optional)
            description: '* *Page "ENTITYPAGE03" - Label which should be displayed (replaces the **"friendly_name"** of the entity)*'
            default: []
            selector:
              text: {}
          entities_entity24_icon:
            name: Entity 24 - ICON (Optional)
            description: '* *Page "ENTITYPAGE03" - Icon which should be displayed (if not set, it would be used an icon from attributes, if available, or no icon is shown)*'
            default: []
            selector: *icon-selector
      ##### Entity page 04 - Entities #####
        ##### PLACEHOLDER ######################################################################
          placeholder15:
            name: 'Is only a placeholder without function for a better overview'
            description: '# ✅ ENTITY PAGE 04 ✅ '
            default: 'entitypage04'
            selector:
              select:
                options:
                  - entitypage04
        ##### PLACEHOLDER ######################################################################
          entities_entity25:
            name: Entity 25 - ENTITY (Optional)
            description: '* *Page "ENTITYPAGE04" - entity which should be displayed*'
            default: []
            selector:
              entity:
          entities_entity25_name:
            name: Entity 25 name - LABEL (Optional)
            description: '* *Page "ENTITYPAGE04" - Label which should be displayed (replaces the **"friendly_name"** of the entity)*'
            default: []
            selector:
              text: {}
          entities_entity25_icon:
            name: Entity 25 - ICON (Optional)
            description: '* *Page "ENTITYPAGE04" - Icon which should be displayed (if not set, it would be used an icon from attributes, if available, or no icon is shown)*'
            default: []
            selector: *icon-selector
          entities_entity26:
            name: Entity 26 - ENTITY (Optional)
            description: '* *Page "ENTITYPAGE04" - entity which should be displayed*'
            default: []
            selector:
              entity:
          entities_entity26_name:
            name: Entity 26 name - LABEL (Optional)
            description: '* *Page "ENTITYPAGE04" - Label which should be displayed (replaces the **"friendly_name"** of the entity)*'
            default: []
            selector:
              text: {}
          entities_entity26_icon:
            name: Entity 26 - ICON (Optional)
            description: '* *Page "ENTITYPAGE04" - Icon which should be displayed (if not set, it would be used an icon from attributes, if available, or no icon is shown)*'
            default: []
            selector: *icon-selector
          entities_entity27:
            name: Entity 27 - ENTITY (Optional)
            description: '* *Page "ENTITYPAGE04" - entity which should be displayed*'
            default: []
            selector:
              entity:
          entities_entity27_name:
            name: Entity 27 name - LABEL (Optional)
            description: '* *Page "ENTITYPAGE04" - Label which should be displayed (replaces the **"friendly_name"** of the entity)*'
            default: []
            selector:
              text: {}
          entities_entity27_icon:
            name: Entity 27 - ICON (Optional)
            description: '* *Page "ENTITYPAGE04" - Icon which should be displayed (if not set, it would be used an icon from attributes, if available, or no icon is shown)*'
            default: []
            selector: *icon-selector
          entities_entity28:
            name: Entity 28 - ENTITY (Optional)
            description: '* *Page "ENTITYPAGE04" - entity which should be displayed*'
            default: []
            selector:
              entity:
          entities_entity28_name:
            name: Entity 28 name - LABEL (Optional)
            description: '* *Page "ENTITYPAGE04" - Label which should be displayed (replaces the **"friendly_name"** of the entity)*'
            default: []
            selector:
              text: {}
          entities_entity28_icon:
            name: Entity 28 - ICON (Optional)
            description: '* *Page "ENTITYPAGE04" - Icon which should be displayed (if not set, it would be used an icon from attributes, if available, or no icon is shown)*'
            default: []
            selector: *icon-selector
          entities_entity29:
            name: Entity 29 - ENTITY (Optional)
            description: '* *Page "ENTITYPAGE04" - entity which should be displayed*'
            default: []
            selector:
              entity:
          entities_entity29_name:
            name: Entity 29 name - LABEL (Optional)
            description: '* *Page "ENTITYPAGE04" - Label which should be displayed (replaces the **"friendly_name"** of the entity)*'
            default: []
            selector:
              text: {}
          entities_entity29_icon:
            name: Entity 29 - ICON (Optional)
            description: '* *Page "ENTITYPAGE04" - Icon which should be displayed (if not set, it would be used an icon from attributes, if available, or no icon is shown)*'
            default: []
            selector: *icon-selector
          entities_entity30:
            name: Entity 30 - ENTITY (Optional)
            description: '* *Page "ENTITYPAGE04" - entity which should be displayed*'
            default: []
            selector:
              entity:
          entities_entity30_name:
            name: Entity 30 name - LABEL (Optional)
            description: '* *Page "ENTITYPAGE04" - Label which should be displayed (replaces the **"friendly_name"** of the entity)*'
            default: []
            selector:
              text: {}
          entities_entity30_icon:
            name: Entity 30 - ICON (Optional)
            description: '* *Page "ENTITYPAGE04" - Icon which should be displayed (if not set, it would be used an icon from attributes, if available, or no icon is shown)*'
            default: []
            selector: *icon-selector
          entities_entity31:
            name: Entity 31 - ENTITY (Optional)
            description: '* *Page "ENTITYPAGE04" - entity which should be displayed*'
            default: []
            selector:
              entity:
          entities_entity31_name:
            name: Entity 31 name - LABEL (Optional)
            description: '* *Page "ENTITYPAGE04" - Label which should be displayed (replaces the **"friendly_name"** of the entity)*'
            default: []
            selector:
              text: {}
          entities_entity31_icon:
            name: Entity 31 - ICON (Optional)
            description: '* *Page "ENTITYPAGE04" - Icon which should be displayed (if not set, it would be used an icon from attributes, if available, or no icon is shown)*'
            default: []
            selector: *icon-selector
          entities_entity32:
            name: Entity 32 - ENTITY (Optional)
            description: '* *Page "ENTITYPAGE04" - entity which should be displayed*'
            default: []
            selector:
              entity:
          entities_entity32_name:
            name: Entity 32 name - LABEL (Optional)
            description: '* *Page "ENTITYPAGE04" - Label which should be displayed (replaces the **"friendly_name"** of the entity)*'
            default: []
            selector:
              text: {}
          entities_entity32_icon:
            name: Entity 32 - ICON (Optional)
            description: '* *Page "ENTITYPAGE04" - Icon which should be displayed (if not set, it would be used an icon from attributes, if available, or no icon is shown)*'
            default: []
            selector: *icon-selector

    ##### General Custom Design #####
        ##### PLACEHOLDER ######################################################################
          placeholder16:
            name: 'Is only a placeholder without function for a better overview'
            description: '# ✅ CUSTOM CONFIGURATION ✅ '
            default: 'configuration'
            selector:
              select:
                options:
                  - configuration
        ##### PLACEHOLDER ######################################################################
          home_button04_icon:
            name: Notification - ICON (Optional)
            description: '* *Page "HOME" - Icon which should be displayed (Default mdi:email) *'
            default: mdi:email #   #E1ED
            selector: *icon-selector
          home_button04_icon_color01:
            name: Notification read - ICON COLOR (Optional)
            description: '* *Page "HOME" - Icon color which should be displayed (default color is set)*'
            default: [200,204,200] #52857 Grey super light  #Grey super light
            selector: *color-selector
          home_button04_icon_color02:
            name: Notification unread - ICON COLOR (Optional)
            description: '* *Page "HOME" - Icon color which should be displayed (default color is set)*'
            default: [248,0,0] #63488 Red
            selector: *color-selector
          relay01_icon:
            name: Relay 01 - ICON (Optional)
            description: '* *Page "HOME" - Icon which should be displayed (Default mdi:numeric-1-box-outline) *'
            default: mdi:numeric-1-box-outline #   #E3A5
            selector: *icon-selector
          relay01_icon_color:
            name: Relay 01 - ICON COLOR (Optional)
            description: '* *Page "HOME" - Icon color which should be displayed (default color is set)*'
            default: [128,128,128] #33808 Grey light
            selector: *color-selector
          relay02_icon:
            name: Relay 02 - ICON (Optional)
            description: '* *Page "HOME" - Icon which should be displayed (Default mdi:numeric-2-box-outline) *'
            default: mdi:numeric-2-box-outline #   #E3A8
            selector: *icon-selector
          relay02_icon_color:
            name: Relay - ICON COLOR (Optional)
            description: '* *Page "HOME" - Icon color which should be displayed (default color is set)*'
            default: [128,128,128] #33808 Grey light
            selector: *color-selector
          thermostat_icon:
            name: Thermostat - ICON (Optional)
            description: '* *Page "HOME" - Icon which should be displayed (Default mdi:thermometer) *'
            default: mdi:thermometer #   #E50E
            selector: *icon-selector
          heat_icon:
            name: Thermostat - ICON (Optional)
            description: '* *Page "HOME" - Icon which should be displayed (Default mdi:thermometer-lines) *'
            default: mdi:thermometer-lines #   #E50F
            selector: *icon-selector
          thermostat_icon_color:
            name: Thermostat / Heat - ICON COLOR (Optional)
            description: '* *Page "HOME" - Icon color which should be displayed (default color is set)*'
            default: [128,128,128] #33808 Grey light
            selector: *color-selector
          time_label_color:
            name: Time - LABEL COLOR (Optional)
            description: '* *Page "HOME" - Label color which should be displayed (default color is set)*'
            default: [255,255,255] #65535 White
            selector: *color-selector
          date_label_color:
            name: Date - LABEL COLOR (Optional)
            description: '* *Page "HOME" - Label color which should be displayed (default color is set)*'
            default: [255,255,255] #65535 White
            selector: *color-selector

        ###### Muss noch Raus ###############################################################################################################################################################################
          hotwatertemp:
            name: Hot Water Temperature Sensor (Optional)
            description: '* *Choose your hot water sensor*'
            default: []
            selector:
              entity:
                domain:
                  - sensor
          tft_path:
            name: Nextion TFT File Folder (Optional)
            description: '* *TFT Path where the Nextion TFT File is stored. Attention! The **"Folder-Watcher"** must also be configured in the configuration.yaml. **Only necessary for manual upload of TFT file in ESPHome Advaced mode.** See HowTo*'
            default: []
            selector:
              text: {}
          sync_value_ha:
            name: Synchronization of all values (Optional)
            description: '* *Synchronization of values between HA and NSPanel for Lightsetting and Coversetting Page -> Maybe causes number jumps*'
            default: 'select_no'
            selector: &sync-selector-bool
              select:
                options:
                  - label: 'No'
                    value: select_no
                  - label: 'Yes'
                    value: select_yes
          sync_slider_ha:
            name: Synchronization of all Sliders (Optional)
            description: '* *Synchronization of sliders between HA and NSPanel for Lightsetting and Coversetting Page -> Maybe causes flickering on the Slider*'
            default: 'select_no'
            selector: *sync-selector-bool

#############################################################
##### CLOSE - INPUT #####
#############################################################

mode: parallel
max: 50

trace:
  stored_traces: 10

#############################################################
##### START - Variables #####
#############################################################

trigger_variables:
  nspanel_name_temp: !input "nspanel_name"
  nspanel_entities: "{{ device_entities(nspanel_name_temp) }}"
  nspanel_name: >
    {% if nspanel_entities | count > 0 %}{{ (nspanel_entities | selectattr(None, 'search', '_nextion_inited') | list | first).split('.')[1].split('_nextion_inited')[0] }}
    {% elif nspanel_name_temp is string %}{{ nspanel_name_temp | replace('-','_') | replace(' ','_') | replace('___','_') | replace('__','_') }}
    {% endif %}
  last_click: "sensor.{{ nspanel_name }}_last_click"
  last_click_lightsettings: "sensor.{{ nspanel_name }}_last_click_lightsettings"
  last_click_coversettings: "sensor.{{ nspanel_name }}_last_click_coversettings"
  last_click_climatesettings: "sensor.{{ nspanel_name }}_last_click_climatesettings"
  left_button: "binary_sensor.{{ nspanel_name }}_left_button"
  right_button: "binary_sensor.{{ nspanel_name }}_right_button"
  #weather_forcast_button: "binary_sensor.{{ nspanel_name }}_weather_forcast"
  nextion_inited: "switch.{{ nspanel_name }}_nextion_inited"
  #current_page: "sensor.{{ nspanel_name }}_current_page"
  current_page: "sensor.{{ nspanel_name }}_currentpage"
  hotwatercharge: !input "hotwatercharge"
  display_target_temperature: "sensor.{{ nspanel_name }}_display_target_temperature"
  relay01_entity: "switch.{{ nspanel_name }}_relay_1"
  relay02_entity: "switch.{{ nspanel_name }}_relay_2"
  nspaneltemp: "sensor.{{ nspanel_name }}_temperature"
  settings_entity: "sensor.{{ nspanel_name }}_settings_entity"
  reboot_button: "button.{{ nspanel_name }}_restart"

  ##### notification Trigger #####
  notification_unread: "switch.{{ nspanel_name }}_notification_unread"
  notification_text: "sensor.{{ nspanel_name }}_notification_text"
  notification_label: "sensor.{{ nspanel_name }}_notification_label"

variables:
  ##### GENERAL #####
  blueprint_version: "3.2.3"
  language: !input "language"
  date_format: !input "date_format"
  time_format: !input "time_format"
  time: "{{ as_timestamp(now()) | timestamp_custom(time_format) }}"
  meridiem: "{{ as_timestamp(now()) | timestamp_custom('%p') if time_format == '%-I:%M' }}"
  sun_is_up: "{{ is_state('sun.sun', 'above_horizon') }}"

  notification_sound: "switch.{{ nspanel_name }}_notification_sound"
  confirmation_message: "switch.{{ nspanel_name }}_confirmation_message"

  ##### Nextion dict ####
  nextion:
    colors:
      blue: "1055"              # rgb(0,128,248)
      grey_dark: "10597"        # rgb(40,44,40)
      grey_light: "33808"       # rgb(128,128,128)
      grey_super_light: "52857" # rgb(200,204,200)
      red: "63488"              # rgb(248,0,0)
      white: "65535"            # rgb(255,255,255)
      yellow: "65472"           # rgb(248,248,0)
    commands:
      text_printf: "esphome.{{ nspanel_name }}_send_command_text_printf"
      value: "esphome.{{ nspanel_name }}_send_command_value"
      printf: "esphome.{{ nspanel_name }}_send_command_printf"
      font_color: "esphome.{{ nspanel_name }}_send_command_font_color"
      background_color: "esphome.{{ nspanel_name }}_send_command_background_color"
      thermostat_cycle: "esphome.{{ nspanel_name }}_send_thermostat_cycle_state"
      notification_show: "esphome.{{ nspanel_name }}_notification_show"
      notification_clear: "esphome.{{ nspanel_name }}_notification_clear"
      play_rtttl: "esphome.{{ nspanel_name }}_play_rtttl"
      set_settings_entity: "esphome.{{ nspanel_name }}_set_settings_entity"
      show_all: "esphome.{{ nspanel_name }}_send_command_show_all"
      tft_upload: "esphome.{{ nspanel_name }}_upload_tft"
      set_button: "esphome.{{ nspanel_name }}_set_button"
      set_entity: "esphome.{{ nspanel_name }}_set_entity"
    icons:
      battery: "\U0000F2A1" #F2A1
      blank:   "\U0000FFFF" #blank macbook bug
      buttons:
        automation:    "\U0000F6FC" #F6FC
        binary_sensor: "\U0000E7C0" #E7C0
        button:        "\U0000ED76" #ED76
        climate:       "\U0000E392" #E392
        cover:         "\U0000E0AB" #E0AB
        fan:           "\U0000E20F" #E20F
        input_boolean: "\U0000EA19" #EA19
        input_button:  "\U0000F2A7" #F2A7
        light:         "\U0000E334" #E334
        person:        "\U0000E003" #E003
        scene:         "\U0000EE0B" #EE0B
        script:        "\U0000F45D" #F45D
        switch:        "\U0000E97D" #E97D
        unknown:       "\U0000E027" #E027
      weather:
        lightning: "\U0000E592" #E592
        protect:   "\U0000F05C" #F05C
        rain:      "\U0000E595" #E595
        sun:       "\U0000E5A7" #E5A7
        wind:      "\U0000E59C" #E59C
        gauge:     "\U0000E299" #E299
      all: { "ab-testing": "\U0000E1C8", "abjad-arabic": "\U0000F327", "abjad-hebrew": "\U0000F328", "abugida-devanagari": "\U0000F329", "abugida-thai": "\U0000F32A", "access-point": "\U0000E002", "access-point-network": "\U0000E001", "access-point-network-off": "\U0000EBE0", "account": "\U0000E003", "account-alert": "\U0000E004", "account-alert-outline": "\U0000EB4F", "account-arrow-left": "\U0000EB50", "account-arrow-left-outline": "\U0000EB51", "account-arrow-right": "\U0000EB52", "account-arrow-right-outline": "\U0000EB53", "account-box": "\U0000E005", "account-box-multiple": "\U0000E933", "account-box-multiple-outline": "\U0000F009", "account-box-outline": "\U0000E006", "account-cancel": "\U0000F2DE", "account-cancel-outline": "\U0000F2DF", "account-cash": "\U0000F096", "account-cash-outline": "\U0000F097", "account-check": "\U0000E007", "account-check-outline": "\U0000EBE1", "account-child": "\U0000EA88", "account-child-circle": "\U0000EA89", "account-child-outline": "\U0000F0C7", "account-circle": "\U0000E008", "account-circle-outline": "\U0000EB54", "account-clock": "\U0000EB55", "account-clock-outline": "\U0000EB56", "account-cog": "\U0000F36F", "account-cog-outline": "\U0000F370", "account-convert": "\U0000E009", "account-convert-outline": "\U0000F300", "account-cowboy-hat": "\U0000EE9A", "account-details": "\U0000E630", "account-details-outline": "\U0000F371", "account-edit": "\U0000E6BB", "account-edit-outline": "\U0000EFFA", "account-group": "\U0000E848", "account-group-outline": "\U0000EB57", "account-hard-hat": "\U0000E5B4", "account-heart": "\U0000E898", "account-heart-outline": "\U0000EBE2", "account-key": "\U0000E00A", "account-key-outline": "\U0000EBE3", "account-lock": "\U0000F15D", "account-lock-outline": "\U0000F15E", "account-minus": "\U0000E00C", "account-minus-outline": "\U0000EAEB", "account-multiple": "\U0000E00D", "account-multiple-check": "\U0000E8C4", "account-multiple-check-outline": "\U0000F1FD", "account-multiple-minus": "\U0000E5D2", "account-multiple-minus-outline": "\U0000EBE4", "account-multiple-outline": "\U0000E00E", "account-multiple-plus": "\U0000E00F", "account-multiple-plus-outline": "\U0000E7FF", "account-multiple-remove": "\U0000F209", "account-multiple-remove-outline": "\U0000F20A", "account-music": "\U0000E802", "account-music-outline": "\U0000ECE8", "account-network": "\U0000E010", "account-network-outline": "\U0000EBE5", "account-off": "\U0000E011", "account-off-outline": "\U0000EBE6", "account-outline": "\U0000E012", "account-plus": "\U0000E013", "account-plus-outline": "\U0000E800", "account-question": "\U0000EB58", "account-question-outline": "\U0000EB59", "account-remove": "\U0000E014", "account-remove-outline": "\U0000EAEC", "account-search": "\U0000E015", "account-search-outline": "\U0000E934", "account-settings": "\U0000E62F", "account-settings-outline": "\U0000F0C8", "account-star": "\U0000E016", "account-star-outline": "\U0000EBE7", "account-supervisor": "\U0000EA8A", "account-supervisor-circle": "\U0000EA8B", "account-supervisor-outline": "\U0000F12C", "account-switch": "\U0000E018", "account-switch-outline": "\U0000E4CA", "account-tie": "\U0000ECE2", "account-tie-outline": "\U0000F0C9", "account-tie-voice": "\U0000F307", "account-tie-voice-off": "\U0000F309", "account-tie-voice-off-outline": "\U0000F30A", "account-tie-voice-outline": "\U0000F308", "account-voice": "\U0000E5CA", "adjust": "\U0000E019", "adobe": "\U0000E935", "adobe-acrobat": "\U0000EF9C", "air-conditioner": "\U0000E01A", "air-filter": "\U0000ED42", "air-horn": "\U0000EDAB", "air-humidifier": "\U0000F098", "air-purifier": "\U0000ED43", "airbag": "\U0000EBE8", "airballoon": "\U0000E01B", "airballoon-outline": "\U0000F00A", "airplane": "\U0000E01C", "airplane-landing": "\U0000E5D3", "airplane-off": "\U0000E01D", "airplane-takeoff": "\U0000E5D4", "airport": "\U0000E84A", "alarm": "\U0000E01F", "alarm-bell": "\U0000E78D", "alarm-check": "\U0000E020", "alarm-light": "\U0000E78E", "alarm-light-outline": "\U0000EBE9", "alarm-multiple": "\U0000E021", "alarm-note": "\U0000EE70", "alarm-note-off": "\U0000EE71", "alarm-off": "\U0000E022", "alarm-plus": "\U0000E023", "alarm-snooze": "\U0000E68D", "album": "\U0000E024", "alert": "\U0000E025", "alert-box": "\U0000E026", "alert-box-outline": "\U0000ECE3", "alert-circle": "\U0000E027", "alert-circle-check": "\U0000F1EC", "alert-circle-check-outline": "\U0000F1ED", "alert-circle-outline": "\U0000E5D5", "alert-decagram": "\U0000E6BC", "alert-decagram-outline": "\U0000ECE4", "alert-octagon": "\U0000E028", "alert-octagon-outline": "\U0000ECE5", "alert-octagram": "\U0000E766", "alert-octagram-outline": "\U0000ECE6", "alert-outline": "\U0000E029", "alert-rhombus": "\U0000F1CD", "alert-rhombus-outline": "\U0000F1CE", "alien": "\U0000E899", "alien-outline": "\U0000F0CA", "align-horizontal-center": "\U0000F1C2", "align-horizontal-left": "\U0000F1C1", "align-horizontal-right": "\U0000F1C3", "align-vertical-bottom": "\U0000F1C4", "align-vertical-center": "\U0000F1C5", "align-vertical-top": "\U0000F1C6", "all-inclusive": "\U0000E6BD", "allergy": "\U0000F257", "alpha": "\U0000E02A", "alpha-a": "\U0000EAED", "alpha-a-box": "\U0000EB07", "alpha-a-box-outline": "\U0000EBEA", "alpha-a-circle": "\U0000EBEB", "alpha-a-circle-outline": "\U0000EBEC", "alpha-b": "\U0000EAEE", "alpha-b-box": "\U0000EB08", "alpha-b-box-outline": "\U0000EBED", "alpha-b-circle": "\U0000EBEE", "alpha-b-circle-outline": "\U0000EBEF", "alpha-c": "\U0000EAEF", "alpha-c-box": "\U0000EB09", "alpha-c-box-outline": "\U0000EBF0", "alpha-c-circle": "\U0000EBF1", "alpha-c-circle-outline": "\U0000EBF2", "alpha-d": "\U0000EAF0", "alpha-d-box": "\U0000EB0A", "alpha-d-box-outline": "\U0000EBF3", "alpha-d-circle": "\U0000EBF4", "alpha-d-circle-outline": "\U0000EBF5", "alpha-e": "\U0000EAF1", "alpha-e-box": "\U0000EB0B", "alpha-e-box-outline": "\U0000EBF6", "alpha-e-circle": "\U0000EBF7", "alpha-e-circle-outline": "\U0000EBF8", "alpha-f": "\U0000EAF2", "alpha-f-box": "\U0000EB0C", "alpha-f-box-outline": "\U0000EBF9", "alpha-f-circle": "\U0000EBFA", "alpha-f-circle-outline": "\U0000EBFB", "alpha-g": "\U0000EAF3", "alpha-g-box": "\U0000EB0D", "alpha-g-box-outline": "\U0000EBFC", "alpha-g-circle": "\U0000EBFD", "alpha-g-circle-outline": "\U0000EBFE", "alpha-h": "\U0000EAF4", "alpha-h-box": "\U0000EB0E", "alpha-h-box-outline": "\U0000EBFF", "alpha-h-circle": "\U0000EC00", "alpha-h-circle-outline": "\U0000EC01", "alpha-i": "\U0000EAF5", "alpha-i-box": "\U0000EB0F", "alpha-i-box-outline": "\U0000EC02", "alpha-i-circle": "\U0000EC03", "alpha-i-circle-outline": "\U0000EC04", "alpha-j": "\U0000EAF6", "alpha-j-box": "\U0000EB10", "alpha-j-box-outline": "\U0000EC05", "alpha-j-circle": "\U0000EC06", "alpha-j-circle-outline": "\U0000EC07", "alpha-k": "\U0000EAF7", "alpha-k-box": "\U0000EB11", "alpha-k-box-outline": "\U0000EC08", "alpha-k-circle": "\U0000EC09", "alpha-k-circle-outline": "\U0000EC0A", "alpha-l": "\U0000EAF8", "alpha-l-box": "\U0000EB12", "alpha-l-box-outline": "\U0000EC0B", "alpha-l-circle": "\U0000EC0C", "alpha-l-circle-outline": "\U0000EC0D", "alpha-m": "\U0000EAF9", "alpha-m-box": "\U0000EB13", "alpha-m-box-outline": "\U0000EC0E", "alpha-m-circle": "\U0000EC0F", "alpha-m-circle-outline": "\U0000EC10", "alpha-n": "\U0000EAFA", "alpha-n-box": "\U0000EB14", "alpha-n-box-outline": "\U0000EC11", "alpha-n-circle": "\U0000EC12", "alpha-n-circle-outline": "\U0000EC13", "alpha-o": "\U0000EAFB", "alpha-o-box": "\U0000EB15", "alpha-o-box-outline": "\U0000EC14", "alpha-o-circle": "\U0000EC15", "alpha-o-circle-outline": "\U0000EC16", "alpha-p": "\U0000EAFC", "alpha-p-box": "\U0000EB16", "alpha-p-box-outline": "\U0000EC17", "alpha-p-circle": "\U0000EC18", "alpha-p-circle-outline": "\U0000EC19", "alpha-q": "\U0000EAFD", "alpha-q-box": "\U0000EB17", "alpha-q-box-outline": "\U0000EC1A", "alpha-q-circle": "\U0000EC1B", "alpha-q-circle-outline": "\U0000EC1C", "alpha-r": "\U0000EAFE", "alpha-r-box": "\U0000EB18", "alpha-r-box-outline": "\U0000EC1D", "alpha-r-circle": "\U0000EC1E", "alpha-r-circle-outline": "\U0000EC1F", "alpha-s": "\U0000EAFF", "alpha-s-box": "\U0000EB19", "alpha-s-box-outline": "\U0000EC20", "alpha-s-circle": "\U0000EC21", "alpha-s-circle-outline": "\U0000EC22", "alpha-t": "\U0000EB00", "alpha-t-box": "\U0000EB1A", "alpha-t-box-outline": "\U0000EC23", "alpha-t-circle": "\U0000EC24", "alpha-t-circle-outline": "\U0000EC25", "alpha-u": "\U0000EB01", "alpha-u-box": "\U0000EB1B", "alpha-u-box-outline": "\U0000EC26", "alpha-u-circle": "\U0000EC27", "alpha-u-circle-outline": "\U0000EC28", "alpha-v": "\U0000EB02", "alpha-v-box": "\U0000EB1C", "alpha-v-box-outline": "\U0000EC29", "alpha-v-circle": "\U0000EC2A", "alpha-v-circle-outline": "\U0000EC2B", "alpha-w": "\U0000EB03", "alpha-w-box": "\U0000EB1D", "alpha-w-box-outline": "\U0000EC2C", "alpha-w-circle": "\U0000EC2D", "alpha-w-circle-outline": "\U0000EC2E", "alpha-x": "\U0000EB04", "alpha-x-box": "\U0000EB1E", "alpha-x-box-outline": "\U0000EC2F", "alpha-x-circle": "\U0000EC30", "alpha-x-circle-outline": "\U0000EC31", "alpha-y": "\U0000EB05", "alpha-y-box": "\U0000EB1F", "alpha-y-box-outline": "\U0000EC32", "alpha-y-circle": "\U0000EC33", "alpha-y-circle-outline": "\U0000EC34", "alpha-z": "\U0000EB06", "alpha-z-box": "\U0000EB20", "alpha-z-box-outline": "\U0000EC35", "alpha-z-circle": "\U0000EC36", "alpha-z-circle-outline": "\U0000EC37", "alphabet-aurebesh": "\U0000F32B", "alphabet-cyrillic": "\U0000F32C", "alphabet-greek": "\U0000F32D", "alphabet-latin": "\U0000F32E", "alphabet-piqad": "\U0000F32F", "alphabet-tengwar": "\U0000F336", "alphabetical": "\U0000E02B", "alphabetical-off": "\U0000F00B", "alphabetical-variant": "\U0000F00C", "alphabetical-variant-off": "\U0000F00D", "altimeter": "\U0000E5D6", "amazon": "\U0000E02C", "amazon-alexa": "\U0000E8C5", "ambulance": "\U0000E02E", "ammunition": "\U0000ECE7", "ampersand": "\U0000EA8C", "amplifier": "\U0000E02F", "amplifier-off": "\U0000F1B4", "anchor": "\U0000E030", "android": "\U0000E031", "android-auto": "\U0000EA8D", "android-debug-bridge": "\U0000E032", "android-messages": "\U0000ED44", "android-studio": "\U0000E033", "angle-acute": "\U0000E936", "angle-obtuse": "\U0000E937", "angle-right": "\U0000E938", "angular": "\U0000E6B1", "angularjs": "\U0000E6BE", "animation": "\U0000E5D7", "animation-outline": "\U0000EA8E", "animation-play": "\U0000E939", "animation-play-outline": "\U0000EA8F", "ansible": "\U0000F099", "antenna": "\U0000F118", "anvil": "\U0000E89A", "apache-kafka": "\U0000F00E", "api": "\U0000F09A", "api-off": "\U0000F256", "apple": "\U0000E034", "apple-airplay": "\U0000E01E", "apple-finder": "\U0000E035", "apple-icloud": "\U0000E037", "apple-ios": "\U0000E036", "apple-keyboard-caps": "\U0000E631", "apple-keyboard-command": "\U0000E632", "apple-keyboard-control": "\U0000E633", "apple-keyboard-option": "\U0000E634", "apple-keyboard-shift": "\U0000E635", "apple-safari": "\U0000E038", "application": "\U0000E613", "application-export": "\U0000EDAC", "application-import": "\U0000EDAD", "approximately-equal": "\U0000EF9D", "approximately-equal-box": "\U0000EF9E", "apps": "\U0000E03A", "apps-box": "\U0000ED45", "arch": "\U0000E8C6", "archive": "\U0000E03B", "archive-arrow-down": "\U0000F258", "archive-arrow-down-outline": "\U0000F259", "archive-arrow-up": "\U0000F25A", "archive-arrow-up-outline": "\U0000F25B", "archive-outline": "\U0000F20D", "arm-flex": "\U0000EFD6", "arm-flex-outline": "\U0000EFD5", "arrange-bring-forward": "\U0000E03C", "arrange-bring-to-front": "\U0000E03D", "arrange-send-backward": "\U0000E03E", "arrange-send-to-back": "\U0000E03F", "arrow-all": "\U0000E040", "arrow-bottom-left": "\U0000E041", "arrow-bottom-left-bold-outline": "\U0000E9B6", "arrow-bottom-left-thick": "\U0000E9B7", "arrow-bottom-right": "\U0000E042", "arrow-bottom-right-bold-outline": "\U0000E9B8", "arrow-bottom-right-thick": "\U0000E9B9", "arrow-collapse": "\U0000E614", "arrow-collapse-all": "\U0000E043", "arrow-collapse-down": "\U0000E791", "arrow-collapse-horizontal": "\U0000E84B", "arrow-collapse-left": "\U0000E792", "arrow-collapse-right": "\U0000E793", "arrow-collapse-up": "\U0000E794", "arrow-collapse-vertical": "\U0000E84C", "arrow-decision": "\U0000E9BA", "arrow-decision-auto": "\U0000E9BB", "arrow-decision-auto-outline": "\U0000E9BC", "arrow-decision-outline": "\U0000E9BD", "arrow-down": "\U0000E044", "arrow-down-bold": "\U0000E72D", "arrow-down-bold-box": "\U0000E72E", "arrow-down-bold-box-outline": "\U0000E72F", "arrow-down-bold-circle": "\U0000E046", "arrow-down-bold-circle-outline": "\U0000E047", "arrow-down-bold-hexagon-outline": "\U0000E048", "arrow-down-bold-outline": "\U0000E9BE", "arrow-down-box": "\U0000E6BF", "arrow-down-circle": "\U0000ECDA", "arrow-down-circle-outline": "\U0000ECDB", "arrow-down-drop-circle": "\U0000E049", "arrow-down-drop-circle-outline": "\U0000E04A", "arrow-down-thick": "\U0000E045", "arrow-expand": "\U0000E615", "arrow-expand-all": "\U0000E04B", "arrow-expand-down": "\U0000E795", "arrow-expand-horizontal": "\U0000E84D", "arrow-expand-left": "\U0000E796", "arrow-expand-right": "\U0000E797", "arrow-expand-up": "\U0000E798", "arrow-expand-vertical": "\U0000E84E", "arrow-horizontal-lock": "\U0000F15A", "arrow-left": "\U0000E04C", "arrow-left-bold": "\U0000E730", "arrow-left-bold-box": "\U0000E731", "arrow-left-bold-box-outline": "\U0000E732", "arrow-left-bold-circle": "\U0000E04E", "arrow-left-bold-circle-outline": "\U0000E04F", "arrow-left-bold-hexagon-outline": "\U0000E050", "arrow-left-bold-outline": "\U0000E9BF", "arrow-left-box": "\U0000E6C0", "arrow-left-circle": "\U0000ECDC", "arrow-left-circle-outline": "\U0000ECDD", "arrow-left-drop-circle": "\U0000E051", "arrow-left-drop-circle-outline": "\U0000E052", "arrow-left-right": "\U0000EE72", "arrow-left-right-bold": "\U0000EE73", "arrow-left-right-bold-outline": "\U0000E9C0", "arrow-left-thick": "\U0000E04D", "arrow-right": "\U0000E053", "arrow-right-bold": "\U0000E733", "arrow-right-bold-box": "\U0000E734", "arrow-right-bold-box-outline": "\U0000E735", "arrow-right-bold-circle": "\U0000E055", "arrow-right-bold-circle-outline": "\U0000E056", "arrow-right-bold-hexagon-outline": "\U0000E057", "arrow-right-bold-outline": "\U0000E9C1", "arrow-right-box": "\U0000E6C1", "arrow-right-circle": "\U0000ECDE", "arrow-right-circle-outline": "\U0000ECDF", "arrow-right-drop-circle": "\U0000E058", "arrow-right-drop-circle-outline": "\U0000E059", "arrow-right-thick": "\U0000E054", "arrow-split-horizontal": "\U0000E93A", "arrow-split-vertical": "\U0000E93B", "arrow-top-left": "\U0000E05A", "arrow-top-left-bold-outline": "\U0000E9C2", "arrow-top-left-bottom-right": "\U0000EE74", "arrow-top-left-bottom-right-bold": "\U0000EE75", "arrow-top-left-thick": "\U0000E9C3", "arrow-top-right": "\U0000E05B", "arrow-top-right-bold-outline": "\U0000E9C4", "arrow-top-right-bottom-left": "\U0000EE76", "arrow-top-right-bottom-left-bold": "\U0000EE77", "arrow-top-right-thick": "\U0000E9C5", "arrow-up": "\U0000E05C", "arrow-up-bold": "\U0000E736", "arrow-up-bold-box": "\U0000E737", "arrow-up-bold-box-outline": "\U0000E738", "arrow-up-bold-circle": "\U0000E05E", "arrow-up-bold-circle-outline": "\U0000E05F", "arrow-up-bold-hexagon-outline": "\U0000E060", "arrow-up-bold-outline": "\U0000E9C6", "arrow-up-box": "\U0000E6C2", "arrow-up-circle": "\U0000ECE0", "arrow-up-circle-outline": "\U0000ECE1", "arrow-up-down": "\U0000EE78", "arrow-up-down-bold": "\U0000EE79", "arrow-up-down-bold-outline": "\U0000E9C7", "arrow-up-drop-circle": "\U0000E061", "arrow-up-drop-circle-outline": "\U0000E062", "arrow-up-thick": "\U0000E05D", "arrow-vertical-lock": "\U0000F15B", "artstation": "\U0000EB5A", "aspect-ratio": "\U0000EA23", "assistant": "\U0000E063", "asterisk": "\U0000E6C3", "at": "\U0000E064", "atlassian": "\U0000E803", "atm": "\U0000ED46", "atom": "\U0000E767", "atom-variant": "\U0000EE7A", "attachment": "\U0000E065", "audio-video": "\U0000E93C", "audio-video-off": "\U0000F1B5", "augmented-reality": "\U0000E84F", "auto-download": "\U0000F37D", "auto-fix": "\U0000E067", "auto-upload": "\U0000E068", "autorenew": "\U0000E069", "av-timer": "\U0000E06A", "aws": "\U0000EE0E", "axe": "\U0000E8C7", "axis": "\U0000ED47", "axis-arrow": "\U0000ED48", "axis-arrow-lock": "\U0000ED49", "axis-lock": "\U0000ED4A", "axis-x-arrow": "\U0000ED4B", "axis-x-arrow-lock": "\U0000ED4C", "axis-x-rotate-clockwise": "\U0000ED4D", "axis-x-rotate-counterclockwise": "\U0000ED4E", "axis-x-y-arrow-lock": "\U0000ED4F", "axis-y-arrow": "\U0000ED50", "axis-y-arrow-lock": "\U0000ED51", "axis-y-rotate-clockwise": "\U0000ED52", "axis-y-rotate-counterclockwise": "\U0000ED53", "axis-z-arrow": "\U0000ED54", "axis-z-arrow-lock": "\U0000ED55", "axis-z-rotate-clockwise": "\U0000ED56", "axis-z-rotate-counterclockwise": "\U0000ED57", "babel": "\U0000EA24", "baby": "\U0000E06B", "baby-bottle": "\U0000EF38", "baby-bottle-outline": "\U0000EF39", "baby-buggy": "\U0000F3DF", "baby-carriage": "\U0000E68E", "baby-carriage-off": "\U0000EF9F", "baby-face": "\U0000EE7B", "baby-face-outline": "\U0000EE7C", "backburger": "\U0000E06C", "backspace": "\U0000E06D", "backspace-outline": "\U0000EB5B", "backspace-reverse": "\U0000EE7D", "backspace-reverse-outline": "\U0000EE7E", "backup-restore": "\U0000E06E", "bacteria": "\U0000EED4", "bacteria-outline": "\U0000EED5", "badge-account": "\U0000EDA6", "badge-account-alert": "\U0000EDA7", "badge-account-alert-outline": "\U0000EDA8", "badge-account-horizontal": "\U0000EE0C", "badge-account-horizontal-outline": "\U0000EE0D", "badge-account-outline": "\U0000EDA9", "badminton": "\U0000E850", "bag-carry-on": "\U0000EF3A", "bag-carry-on-check": "\U0000ED64", "bag-carry-on-off": "\U0000EF3B", "bag-checked": "\U0000EF3C", "bag-personal": "\U0000EE0F", "bag-personal-off": "\U0000EE10", "bag-personal-off-outline": "\U0000EE11", "bag-personal-outline": "\U0000EE12", "baguette": "\U0000EF3D", "balloon": "\U0000EA25", "ballot": "\U0000E9C8", "ballot-outline": "\U0000E9C9", "ballot-recount": "\U0000EC38", "ballot-recount-outline": "\U0000EC39", "bandage": "\U0000EDAE", "bandcamp": "\U0000E674", "bank": "\U0000E06F", "bank-minus": "\U0000EDAF", "bank-outline": "\U0000EE7F", "bank-plus": "\U0000EDB0", "bank-remove": "\U0000EDB1", "bank-transfer": "\U0000EA26", "bank-transfer-in": "\U0000EA27", "bank-transfer-out": "\U0000EA28", "barcode": "\U0000E070", "barcode-off": "\U0000F235", "barcode-scan": "\U0000E071", "barley": "\U0000E072", "barley-off": "\U0000EB5C", "barn": "\U0000EB5D", "barrel": "\U0000E073", "baseball": "\U0000E851", "baseball-bat": "\U0000E852", "bash": "\U0000F182", "basket": "\U0000E075", "basket-fill": "\U0000E076", "basket-outline": "\U0000F180", "basket-unfill": "\U0000E077", "basketball": "\U0000E805", "basketball-hoop": "\U0000EC3A", "basketball-hoop-outline": "\U0000EC3B", "bat": "\U0000EB5E", "battery": "\U0000E078", "battery-10": "\U0000E079", "battery-10-bluetooth": "\U0000E93D", "battery-20": "\U0000E07A", "battery-20-bluetooth": "\U0000E93E", "battery-30": "\U0000E07B", "battery-30-bluetooth": "\U0000E93F", "battery-40": "\U0000E07C", "battery-40-bluetooth": "\U0000E940", "battery-50": "\U0000E07D", "battery-50-bluetooth": "\U0000E941", "battery-60": "\U0000E07E", "battery-60-bluetooth": "\U0000E942", "battery-70": "\U0000E07F", "battery-70-bluetooth": "\U0000E943", "battery-80": "\U0000E080", "battery-80-bluetooth": "\U0000E944", "battery-90": "\U0000E081", "battery-90-bluetooth": "\U0000E945", "battery-alert": "\U0000E082", "battery-alert-bluetooth": "\U0000E946", "battery-alert-variant": "\U0000F0CB", "battery-alert-variant-outline": "\U0000F0CC", "battery-bluetooth": "\U0000E947", "battery-bluetooth-variant": "\U0000E948", "battery-charging": "\U0000E083", "battery-charging-10": "\U0000E89B", "battery-charging-100": "\U0000E084", "battery-charging-20": "\U0000E085", "battery-charging-30": "\U0000E086", "battery-charging-40": "\U0000E087", "battery-charging-50": "\U0000E89C", "battery-charging-60": "\U0000E088", "battery-charging-70": "\U0000E89D", "battery-charging-80": "\U0000E089", "battery-charging-90": "\U0000E08A", "battery-charging-high": "\U0000F2A5", "battery-charging-low": "\U0000F2A3", "battery-charging-medium": "\U0000F2A4", "battery-charging-outline": "\U0000E89E", "battery-charging-wireless": "\U0000E806", "battery-charging-wireless-10": "\U0000E807", "battery-charging-wireless-20": "\U0000E808", "battery-charging-wireless-30": "\U0000E809", "battery-charging-wireless-40": "\U0000E80A", "battery-charging-wireless-50": "\U0000E80B", "battery-charging-wireless-60": "\U0000E80C", "battery-charging-wireless-70": "\U0000E80D", "battery-charging-wireless-80": "\U0000E80E", "battery-charging-wireless-90": "\U0000E80F", "battery-charging-wireless-alert": "\U0000E810", "battery-charging-wireless-outline": "\U0000E811", "battery-heart": "\U0000F20E", "battery-heart-outline": "\U0000F20F", "battery-heart-variant": "\U0000F210", "battery-high": "\U0000F2A2", "battery-low": "\U0000F2A0", "battery-medium": "\U0000F2A1", "battery-minus": "\U0000E08B", "battery-negative": "\U0000E08C", "battery-off": "\U0000F25C", "battery-off-outline": "\U0000F25D", "battery-outline": "\U0000E08D", "battery-plus": "\U0000E08E", "battery-positive": "\U0000E08F", "battery-unknown": "\U0000E090", "battery-unknown-bluetooth": "\U0000E949", "battlenet": "\U0000EB5F", "beach": "\U0000E091", "beaker": "\U0000ECE9", "beaker-alert": "\U0000F228", "beaker-alert-outline": "\U0000F229", "beaker-check": "\U0000F22A", "beaker-check-outline": "\U0000F22B", "beaker-minus": "\U0000F22C", "beaker-minus-outline": "\U0000F22D", "beaker-outline": "\U0000E68F", "beaker-plus": "\U0000F22E", "beaker-plus-outline": "\U0000F22F", "beaker-question": "\U0000F230", "beaker-question-outline": "\U0000F231", "beaker-remove": "\U0000F232", "beaker-remove-outline": "\U0000F233", "bed": "\U0000E2E2", "bed-double": "\U0000EFD3", "bed-double-outline": "\U0000EFD2", "bed-empty": "\U0000E89F", "bed-king": "\U0000EFD1", "bed-king-outline": "\U0000EFD0", "bed-outline": "\U0000E098", "bed-queen": "\U0000EFCF", "bed-queen-outline": "\U0000EFDA", "bed-single": "\U0000F06C", "bed-single-outline": "\U0000F06D", "bee": "\U0000EFA0", "bee-flower": "\U0000EFA1", "beehive-off-outline": "\U0000F3EC", "beehive-outline": "\U0000F0CD", "beer": "\U0000E097", "beer-outline": "\U0000F30B", "bell": "\U0000E099", "bell-alert": "\U0000ED58", "bell-alert-outline": "\U0000EE80", "bell-cancel": "\U0000F3E6", "bell-cancel-outline": "\U0000F3E7", "bell-check": "\U0000F1E4", "bell-check-outline": "\U0000F1E5", "bell-circle": "\U0000ED59", "bell-circle-outline": "\U0000ED5A", "bell-minus": "\U0000F3E8", "bell-minus-outline": "\U0000F3E9", "bell-off": "\U0000E09A", "bell-off-outline": "\U0000EA90", "bell-outline": "\U0000E09B", "bell-plus": "\U0000E09C", "bell-plus-outline": "\U0000EA91", "bell-remove": "\U0000F3EA", "bell-remove-outline": "\U0000F3EB", "bell-ring": "\U0000E09D", "bell-ring-outline": "\U0000E09E", "bell-sleep": "\U0000E09F", "bell-sleep-outline": "\U0000EA92", "beta": "\U0000E0A0", "betamax": "\U0000E9CA", "biathlon": "\U0000EE13", "bicycle": "\U0000F09B", "bicycle-basket": "\U0000F234", "bike": "\U0000E0A2", "bike-fast": "\U0000F11E", "billboard": "\U0000F00F", "billiards": "\U0000EB60", "billiards-rack": "\U0000EB61", "binoculars": "\U0000E0A4", "bio": "\U0000E0A5", "biohazard": "\U0000E0A6", "bitbucket": "\U0000E0A7", "bitcoin": "\U0000E812", "black-mesa": "\U0000E0A8", "blender": "\U0000ECEA", "blender-software": "\U0000E0AA", "blinds": "\U0000E0AB", "blinds-open": "\U0000F010", "block-helper": "\U0000E0AC", "blogger": "\U0000E0AD", "blood-bag": "\U0000ECEB", "bluetooth": "\U0000E0AE", "bluetooth-audio": "\U0000E0AF", "bluetooth-connect": "\U0000E0B0", "bluetooth-off": "\U0000E0B1", "bluetooth-settings": "\U0000E0B2", "bluetooth-transfer": "\U0000E0B3", "blur": "\U0000E0B4", "blur-linear": "\U0000E0B5", "blur-off": "\U0000E0B6", "blur-radial": "\U0000E0B7", "bolnisi-cross": "\U0000ECEC", "bolt": "\U0000EDB2", "bomb": "\U0000E690", "bomb-off": "\U0000E6C4", "bone": "\U0000E0B8", "book": "\U0000E0B9", "book-account": "\U0000F3AC", "book-account-outline": "\U0000F3AD", "book-alphabet": "\U0000E61C", "book-cross": "\U0000E0A1", "book-information-variant": "\U0000F06E", "book-lock": "\U0000E799", "book-lock-open": "\U0000E79A", "book-minus": "\U0000E5D8", "book-minus-multiple": "\U0000EA93", "book-minus-multiple-outline": "\U0000E90A", "book-multiple": "\U0000E0BA", "book-multiple-outline": "\U0000E435", "book-music": "\U0000E066", "book-open": "\U0000E0BC", "book-open-outline": "\U0000EB62", "book-open-page-variant": "\U0000E5D9", "book-open-variant": "\U0000E0BD", "book-outline": "\U0000EB63", "book-play": "\U0000EE81", "book-play-outline": "\U0000EE82", "book-plus": "\U0000E5DA", "book-plus-multiple": "\U0000EA94", "book-plus-multiple-outline": "\U0000EADD", "book-remove": "\U0000EA96", "book-remove-multiple": "\U0000EA95", "book-remove-multiple-outline": "\U0000E4C9", "book-search": "\U0000EE83", "book-search-outline": "\U0000EE84", "book-variant": "\U0000E0BE", "book-variant-multiple": "\U0000E0BB", "bookmark": "\U0000E0BF", "bookmark-check": "\U0000E0C0", "bookmark-check-outline": "\U0000F37A", "bookmark-minus": "\U0000E9CB", "bookmark-minus-outline": "\U0000E9CC", "bookmark-multiple": "\U0000EE14", "bookmark-multiple-outline": "\U0000EE15", "bookmark-music": "\U0000E0C1", "bookmark-music-outline": "\U0000F378", "bookmark-off": "\U0000E9CD", "bookmark-off-outline": "\U0000E9CE", "bookmark-outline": "\U0000E0C2", "bookmark-plus": "\U0000E0C4", "bookmark-plus-outline": "\U0000E0C3", "bookmark-remove": "\U0000E0C5", "bookmark-remove-outline": "\U0000F379", "bookshelf": "\U0000F25E", "boom-gate": "\U0000EE85", "boom-gate-alert": "\U0000EE86", "boom-gate-alert-outline": "\U0000EE87", "boom-gate-down": "\U0000EE88", "boom-gate-down-outline": "\U0000EE89", "boom-gate-outline": "\U0000EE8A", "boom-gate-up": "\U0000EE8B", "boom-gate-up-outline": "\U0000EE8C", "boombox": "\U0000E5DB", "boomerang": "\U0000F0CE", "bootstrap": "\U0000E6C5", "border-all": "\U0000E0C6", "border-all-variant": "\U0000E8A0", "border-bottom": "\U0000E0C7", "border-bottom-variant": "\U0000E8A1", "border-color": "\U0000E0C8", "border-horizontal": "\U0000E0C9", "border-inside": "\U0000E0CA", "border-left": "\U0000E0CB", "border-left-variant": "\U0000E8A2", "border-none": "\U0000E0CC", "border-none-variant": "\U0000E8A3", "border-outside": "\U0000E0CD", "border-right": "\U0000E0CE", "border-right-variant": "\U0000E8A4", "border-style": "\U0000E0CF", "border-top": "\U0000E0D0", "border-top-variant": "\U0000E8A5", "border-vertical": "\U0000E0D1", "bottle-soda": "\U0000F06F", "bottle-soda-classic": "\U0000F070", "bottle-soda-classic-outline": "\U0000F362", "bottle-soda-outline": "\U0000F071", "bottle-tonic": "\U0000F12D", "bottle-tonic-outline": "\U0000F12E", "bottle-tonic-plus": "\U0000F12F", "bottle-tonic-plus-outline": "\U0000F130", "bottle-tonic-skull": "\U0000F131", "bottle-tonic-skull-outline": "\U0000F132", "bottle-wine": "\U0000E853", "bottle-wine-outline": "\U0000F30F", "bow-tie": "\U0000E677", "bowl": "\U0000E28D", "bowl-mix": "\U0000E616", "bowl-mix-outline": "\U0000E2E3", "bowl-outline": "\U0000E2A8", "bowling": "\U0000E0D2", "box": "\U0000E0D3", "box-cutter": "\U0000E0D4", "box-cutter-off": "\U0000EB49", "box-shadow": "\U0000E636", "boxing-glove": "\U0000EB64", "braille": "\U0000E9CF", "brain": "\U0000E9D0", "bread-slice": "\U0000ECED", "bread-slice-outline": "\U0000ECEE", "bridge": "\U0000E617", "briefcase": "\U0000E0D5", "briefcase-account": "\U0000ECEF", "briefcase-account-outline": "\U0000ECF0", "briefcase-check": "\U0000E0D6", "briefcase-check-outline": "\U0000F31D", "briefcase-clock": "\U0000F0CF", "briefcase-clock-outline": "\U0000F0D0", "briefcase-download": "\U0000E0D7", "briefcase-download-outline": "\U0000EC3C", "briefcase-edit": "\U0000EA97", "briefcase-edit-outline": "\U0000EC3D", "briefcase-minus": "\U0000EA29", "briefcase-minus-outline": "\U0000EC3E", "briefcase-outline": "\U0000E813", "briefcase-plus": "\U0000EA2A", "briefcase-plus-outline": "\U0000EC3F", "briefcase-remove": "\U0000EA2B", "briefcase-remove-outline": "\U0000EC40", "briefcase-search": "\U0000EA2C", "briefcase-search-outline": "\U0000EC41", "briefcase-upload": "\U0000E0D8", "briefcase-upload-outline": "\U0000EC42", "brightness-1": "\U0000E0D9", "brightness-2": "\U0000E0DA", "brightness-3": "\U0000E0DB", "brightness-4": "\U0000E0DC", "brightness-5": "\U0000E0DD", "brightness-6": "\U0000E0DE", "brightness-7": "\U0000E0DF", "brightness-auto": "\U0000E0E0", "brightness-percent": "\U0000ECF1", "broom": "\U0000E0E1", "brush": "\U0000E0E2", "buddhism": "\U0000E94A", "buffer": "\U0000E618", "buffet": "\U0000E577", "bug": "\U0000E0E3", "bug-check": "\U0000EA2D", "bug-check-outline": "\U0000EA2E", "bug-outline": "\U0000EA2F", "bugle": "\U0000EDB3", "bulldozer": "\U0000EB21", "bullet": "\U0000ECF2", "bulletin-board": "\U0000E0E4", "bullhorn": "\U0000E0E5", "bullhorn-outline": "\U0000EB22", "bullseye": "\U0000E5DC", "bullseye-arrow": "\U0000E8C8", "bulma": "\U0000F2E6", "bunk-bed": "\U0000F301", "bunk-bed-outline": "\U0000E096", "bus": "\U0000E0E6", "bus-alert": "\U0000EA98", "bus-articulated-end": "\U0000E79B", "bus-articulated-front": "\U0000E79C", "bus-clock": "\U0000E8C9", "bus-double-decker": "\U0000E79D", "bus-marker": "\U0000F211", "bus-multiple": "\U0000EF3E", "bus-school": "\U0000E79E", "bus-side": "\U0000E79F", "bus-stop": "\U0000F011", "bus-stop-covered": "\U0000F012", "bus-stop-uncovered": "\U0000F013", "cable-data": "\U0000F393", "cached": "\U0000E0E7", "cactus": "\U0000EDB4", "cake": "\U0000E0E8", "cake-layered": "\U0000E0E9", "cake-variant": "\U0000E0EA", "calculator": "\U0000E0EB", "calculator-variant": "\U0000EA99", "calendar": "\U0000E0EC", "calendar-account": "\U0000EED6", "calendar-account-outline": "\U0000EED7", "calendar-alert": "\U0000EA30", "calendar-arrow-left": "\U0000F133", "calendar-arrow-right": "\U0000F134", "calendar-blank": "\U0000E0ED", "calendar-blank-multiple": "\U0000F072", "calendar-blank-outline": "\U0000EB65", "calendar-check": "\U0000E0EE", "calendar-check-outline": "\U0000EC43", "calendar-clock": "\U0000E0EF", "calendar-edit": "\U0000E8A6", "calendar-export": "\U0000EB23", "calendar-heart": "\U0000E9D1", "calendar-import": "\U0000EB24", "calendar-minus": "\U0000ED5B", "calendar-month": "\U0000EE16", "calendar-month-outline": "\U0000EE17", "calendar-multiple": "\U0000E0F0", "calendar-multiple-check": "\U0000E0F1", "calendar-multiselect": "\U0000EA31", "calendar-outline": "\U0000EB66", "calendar-plus": "\U0000E0F2", "calendar-question": "\U0000E691", "calendar-range": "\U0000E678", "calendar-range-outline": "\U0000EB67", "calendar-refresh": "\U0000E1E0", "calendar-refresh-outline": "\U0000E202", "calendar-remove": "\U0000E0F3", "calendar-remove-outline": "\U0000EC44", "calendar-search": "\U0000E94B", "calendar-star": "\U0000E9D2", "calendar-sync": "\U0000EE8D", "calendar-sync-outline": "\U0000EE8E", "calendar-text": "\U0000E0F4", "calendar-text-outline": "\U0000EC45", "calendar-today": "\U0000E0F5", "calendar-week": "\U0000EA32", "calendar-week-begin": "\U0000EA33", "calendar-weekend": "\U0000EED8", "calendar-weekend-outline": "\U0000EED9", "call-made": "\U0000E0F6", "call-merge": "\U0000E0F7", "call-missed": "\U0000E0F8", "call-received": "\U0000E0F9", "call-split": "\U0000E0FA", "camcorder": "\U0000E0FB", "camcorder-off": "\U0000E0FE", "camera": "\U0000E0FF", "camera-account": "\U0000E8CA", "camera-burst": "\U0000E692", "camera-control": "\U0000EB68", "camera-enhance": "\U0000E100", "camera-enhance-outline": "\U0000EB69", "camera-front": "\U0000E101", "camera-front-variant": "\U0000E102", "camera-gopro": "\U0000E7A0", "camera-image": "\U0000E8CB", "camera-iris": "\U0000E103", "camera-metering-center": "\U0000E7A1", "camera-metering-matrix": "\U0000E7A2", "camera-metering-partial": "\U0000E7A3", "camera-metering-spot": "\U0000E7A4", "camera-off": "\U0000E5DE", "camera-outline": "\U0000ED5C", "camera-party-mode": "\U0000E104", "camera-plus": "\U0000EEDA", "camera-plus-outline": "\U0000EEDB", "camera-rear": "\U0000E105", "camera-rear-variant": "\U0000E106", "camera-retake": "\U0000EE18", "camera-retake-outline": "\U0000EE19", "camera-switch": "\U0000E107", "camera-switch-outline": "\U0000E849", "camera-timer": "\U0000E108", "camera-wireless": "\U0000EDB5", "camera-wireless-outline": "\U0000EDB6", "campfire": "\U0000EEDC", "cancel": "\U0000E739", "candle": "\U0000E5E1", "candycane": "\U0000E109", "cannabis": "\U0000E7A5", "caps-lock": "\U0000EA9A", "car": "\U0000E10A", "car-2-plus": "\U0000F014", "car-3-plus": "\U0000F015", "car-arrow-left": "\U0000F3B1", "car-arrow-right": "\U0000F3B2", "car-back": "\U0000EE1A", "car-battery": "\U0000E10B", "car-brake-abs": "\U0000EC46", "car-brake-alert": "\U0000EC47", "car-brake-hold": "\U0000ED5D", "car-brake-parking": "\U0000ED5E", "car-brake-retarder": "\U0000F016", "car-child-seat": "\U0000EFA2", "car-clutch": "\U0000F017", "car-cog": "\U0000F3CB", "car-connected": "\U0000E10C", "car-convertible": "\U0000E7A6", "car-coolant-level": "\U0000F018", "car-cruise-control": "\U0000ED5F", "car-defrost-front": "\U0000ED60", "car-defrost-rear": "\U0000ED61", "car-door": "\U0000EB6A", "car-door-lock": "\U0000F09C", "car-electric": "\U0000EB6B", "car-esp": "\U0000EC48", "car-estate": "\U0000E7A7", "car-hatchback": "\U0000E7A8", "car-info": "\U0000F1BD", "car-key": "\U0000EB6C", "car-light-dimmed": "\U0000EC49", "car-light-fog": "\U0000EC4A", "car-light-high": "\U0000EC4B", "car-limousine": "\U0000E8CC", "car-multiple": "\U0000EB6D", "car-off": "\U0000EE1B", "car-parking-lights": "\U0000ED62", "car-pickup": "\U0000E7A9", "car-seat": "\U0000EFA3", "car-seat-cooler": "\U0000EFA4", "car-seat-heater": "\U0000EFA5", "car-settings": "\U0000F3CC", "car-shift-pattern": "\U0000EF3F", "car-side": "\U0000E7AA", "car-sports": "\U0000E7AB", "car-tire-alert": "\U0000EC4C", "car-traction-control": "\U0000ED63", "car-turbocharger": "\U0000F019", "car-wash": "\U0000E10D", "car-windshield": "\U0000F01A", "car-windshield-outline": "\U0000F01B", "caravan": "\U0000E7AC", "card": "\U0000EB6E", "card-account-details": "\U0000E5D1", "card-account-details-outline": "\U0000EDAA", "card-account-details-star": "\U0000E2A2", "card-account-details-star-outline": "\U0000E6DA", "card-account-mail": "\U0000E18D", "card-account-mail-outline": "\U0000EE97", "card-account-phone": "\U0000EE98", "card-account-phone-outline": "\U0000EE99", "card-bulleted": "\U0000EB6F", "card-bulleted-off": "\U0000EB70", "card-bulleted-off-outline": "\U0000EB71", "card-bulleted-outline": "\U0000EB72", "card-bulleted-settings": "\U0000EB73", "card-bulleted-settings-outline": "\U0000EB74", "card-outline": "\U0000EB75", "card-plus": "\U0000F1FE", "card-plus-outline": "\U0000F1FF", "card-search": "\U0000F073", "card-search-outline": "\U0000F074", "card-text": "\U0000EB76", "card-text-outline": "\U0000EB77", "cards": "\U0000E637", "cards-club": "\U0000E8CD", "cards-diamond": "\U0000E8CE", "cards-diamond-outline": "\U0000F01C", "cards-heart": "\U0000E8CF", "cards-outline": "\U0000E638", "cards-playing-outline": "\U0000E639", "cards-spade": "\U0000E8D0", "cards-variant": "\U0000E6C6", "carrot": "\U0000E10E", "cart": "\U0000E10F", "cart-arrow-down": "\U0000ED65", "cart-arrow-right": "\U0000EC4D", "cart-arrow-up": "\U0000ED66", "cart-minus": "\U0000ED67", "cart-off": "\U0000E66A", "cart-outline": "\U0000E110", "cart-plus": "\U0000E111", "cart-remove": "\U0000ED68", "case-sensitive-alt": "\U0000E112", "cash": "\U0000E113", "cash-100": "\U0000E114", "cash-marker": "\U0000EDB7", "cash-minus": "\U0000F25F", "cash-multiple": "\U0000E115", "cash-plus": "\U0000F260", "cash-refund": "\U0000EA9B", "cash-register": "\U0000ECF3", "cash-remove": "\U0000F261", "cash-usd": "\U0000F175", "cash-usd-outline": "\U0000E116", "cassette": "\U0000E9D3", "cast": "\U0000E117", "cast-audio": "\U0000F01D", "cast-connected": "\U0000E118", "cast-education": "\U0000EE1C", "cast-off": "\U0000E789", "castle": "\U0000E119", "cat": "\U0000E11A", "cctv": "\U0000E7AD", "ceiling-light": "\U0000E768", "cellphone": "\U0000E11B", "cellphone-android": "\U0000E11C", "cellphone-arrow-down": "\U0000E9D4", "cellphone-basic": "\U0000E11D", "cellphone-charging": "\U0000F396", "cellphone-cog": "\U0000E950", "cellphone-dock": "\U0000E11E", "cellphone-erase": "\U0000E94C", "cellphone-information": "\U0000EF40", "cellphone-iphone": "\U0000E11F", "cellphone-key": "\U0000E94D", "cellphone-link": "\U0000E120", "cellphone-link-off": "\U0000E121", "cellphone-lock": "\U0000E94E", "cellphone-message": "\U0000E8D2", "cellphone-message-off": "\U0000F0D1", "cellphone-nfc": "\U0000EE8F", "cellphone-nfc-off": "\U0000F2D7", "cellphone-off": "\U0000E94F", "cellphone-play": "\U0000F01E", "cellphone-screenshot": "\U0000EA34", "cellphone-settings": "\U0000E122", "cellphone-sound": "\U0000E951", "cellphone-text": "\U0000E8D1", "cellphone-wireless": "\U0000E814", "celtic-cross": "\U0000ECF4", "centos": "\U0000F119", "certificate": "\U0000E123", "certificate-outline": "\U0000F187", "chair-rolling": "\U0000EF47", "chair-school": "\U0000E124", "charity": "\U0000EC4E", "chart-arc": "\U0000E125", "chart-areaspline": "\U0000E126", "chart-areaspline-variant": "\U0000EE90", "chart-bar": "\U0000E127", "chart-bar-stacked": "\U0000E769", "chart-bell-curve": "\U0000EC4F", "chart-bell-curve-cumulative": "\U0000EFA6", "chart-bubble": "\U0000E5E2", "chart-donut": "\U0000E7AE", "chart-donut-variant": "\U0000E7AF", "chart-gantt": "\U0000E66B", "chart-histogram": "\U0000E128", "chart-line": "\U0000E129", "chart-line-stacked": "\U0000E76A", "chart-line-variant": "\U0000E7B0", "chart-multiline": "\U0000E8D3", "chart-multiple": "\U0000F212", "chart-pie": "\U0000E12A", "chart-ppf": "\U0000F37F", "chart-sankey": "\U0000F1DE", "chart-sankey-variant": "\U0000F1DF", "chart-scatter-plot": "\U0000EE91", "chart-scatter-plot-hexbin": "\U0000E66C", "chart-timeline": "\U0000E66D", "chart-timeline-variant": "\U0000EE92", "chart-tree": "\U0000EE93", "chat": "\U0000EB78", "chat-alert": "\U0000EB79", "chat-alert-outline": "\U0000F2C8", "chat-outline": "\U0000EEDD", "chat-processing": "\U0000EB7A", "chat-processing-outline": "\U0000F2C9", "chat-sleep": "\U0000F2D0", "chat-sleep-outline": "\U0000F2D1", "check": "\U0000E12B", "check-all": "\U0000E12C", "check-bold": "\U0000EE1D", "check-box-multiple-outline": "\U0000EC50", "check-box-outline": "\U0000EC51", "check-circle": "\U0000E5DF", "check-circle-outline": "\U0000E5E0", "check-decagram": "\U0000E790", "check-network": "\U0000EC52", "check-network-outline": "\U0000EC53", "check-outline": "\U0000E854", "check-underline": "\U0000EE1E", "check-underline-circle": "\U0000EE1F", "check-underline-circle-outline": "\U0000EE20", "checkbook": "\U0000EA9C", "checkbox-blank": "\U0000E12D", "checkbox-blank-circle": "\U0000E12E", "checkbox-blank-circle-outline": "\U0000E12F", "checkbox-blank-off": "\U0000F2EB", "checkbox-blank-off-outline": "\U0000F2EC", "checkbox-blank-outline": "\U0000E130", "checkbox-intermediate": "\U0000E855", "checkbox-marked": "\U0000E131", "checkbox-marked-circle": "\U0000E132", "checkbox-marked-circle-outline": "\U0000E133", "checkbox-marked-outline": "\U0000E134", "checkbox-multiple-blank": "\U0000E135", "checkbox-multiple-blank-circle": "\U0000E63A", "checkbox-multiple-blank-circle-outline": "\U0000E63B", "checkbox-multiple-blank-outline": "\U0000E136", "checkbox-multiple-marked": "\U0000E137", "checkbox-multiple-marked-circle": "\U0000E63C", "checkbox-multiple-marked-circle-outline": "\U0000E63D", "checkbox-multiple-marked-outline": "\U0000E138", "checkerboard": "\U0000E139", "checkerboard-minus": "\U0000F201", "checkerboard-plus": "\U0000F200", "checkerboard-remove": "\U0000F202", "cheese": "\U0000F2B8", "cheese-off": "\U0000F3ED", "chef-hat": "\U0000EB7B", "chemical-weapon": "\U0000E13A", "chess-bishop": "\U0000E85B", "chess-king": "\U0000E856", "chess-knight": "\U0000E857", "chess-pawn": "\U0000E858", "chess-queen": "\U0000E859", "chess-rook": "\U0000E85A", "chevron-double-down": "\U0000E13B", "chevron-double-left": "\U0000E13C", "chevron-double-right": "\U0000E13D", "chevron-double-up": "\U0000E13E", "chevron-down": "\U0000E13F", "chevron-down-box": "\U0000E9D5", "chevron-down-box-outline": "\U0000E9D6", "chevron-down-circle": "\U0000EB25", "chevron-down-circle-outline": "\U0000EB26", "chevron-left": "\U0000E140", "chevron-left-box": "\U0000E9D7", "chevron-left-box-outline": "\U0000E9D8", "chevron-left-circle": "\U0000EB27", "chevron-left-circle-outline": "\U0000EB28", "chevron-right": "\U0000E141", "chevron-right-box": "\U0000E9D9", "chevron-right-box-outline": "\U0000E9DA", "chevron-right-circle": "\U0000EB29", "chevron-right-circle-outline": "\U0000EB2A", "chevron-triple-down": "\U0000EDB8", "chevron-triple-left": "\U0000EDB9", "chevron-triple-right": "\U0000EDBA", "chevron-triple-up": "\U0000EDBB", "chevron-up": "\U0000E142", "chevron-up-box": "\U0000E9DB", "chevron-up-box-outline": "\U0000E9DC", "chevron-up-circle": "\U0000EB2B", "chevron-up-circle-outline": "\U0000EB2C", "chili-hot": "\U0000E7B1", "chili-medium": "\U0000E7B2", "chili-mild": "\U0000E7B3", "chip": "\U0000E619", "christianity": "\U0000E952", "christianity-outline": "\U0000ECF5", "church": "\U0000E143", "cigar": "\U0000F188", "circle": "\U0000E764", "circle-double": "\U0000EE94", "circle-edit-outline": "\U0000E8D4", "circle-expand": "\U0000EE95", "circle-half": "\U0000F394", "circle-half-full": "\U0000F395", "circle-medium": "\U0000E9DD", "circle-multiple": "\U0000EB37", "circle-multiple-outline": "\U0000E694", "circle-off-outline": "\U0000F0D2", "circle-outline": "\U0000E765", "circle-slice-1": "\U0000EA9D", "circle-slice-2": "\U0000EA9E", "circle-slice-3": "\U0000EA9F", "circle-slice-4": "\U0000EAA0", "circle-slice-5": "\U0000EAA1", "circle-slice-6": "\U0000EAA2", "circle-slice-7": "\U0000EAA3", "circle-slice-8": "\U0000EAA4", "circle-small": "\U0000E9DE", "circular-saw": "\U0000EE21", "city": "\U0000E145", "city-variant": "\U0000EA35", "city-variant-outline": "\U0000EA36", "clipboard": "\U0000E146", "clipboard-account": "\U0000E147", "clipboard-account-outline": "\U0000EC54", "clipboard-alert": "\U0000E148", "clipboard-alert-outline": "\U0000ECF6", "clipboard-arrow-down": "\U0000E149", "clipboard-arrow-down-outline": "\U0000EC55", "clipboard-arrow-left": "\U0000E14A", "clipboard-arrow-left-outline": "\U0000ECF7", "clipboard-arrow-right": "\U0000ECF8", "clipboard-arrow-right-outline": "\U0000ECF9", "clipboard-arrow-up": "\U0000EC56", "clipboard-arrow-up-outline": "\U0000EC57", "clipboard-check": "\U0000E14D", "clipboard-check-multiple": "\U0000F262", "clipboard-check-multiple-outline": "\U0000F263", "clipboard-check-outline": "\U0000E8A7", "clipboard-file": "\U0000F264", "clipboard-file-outline": "\U0000F265", "clipboard-flow": "\U0000E6C7", "clipboard-flow-outline": "\U0000F116", "clipboard-list": "\U0000F0D3", "clipboard-list-outline": "\U0000F0D4", "clipboard-multiple": "\U0000F266", "clipboard-multiple-outline": "\U0000F267", "clipboard-outline": "\U0000E14B", "clipboard-play": "\U0000EC58", "clipboard-play-multiple": "\U0000F268", "clipboard-play-multiple-outline": "\U0000F269", "clipboard-play-outline": "\U0000EC59", "clipboard-plus": "\U0000E750", "clipboard-plus-outline": "\U0000F31E", "clipboard-pulse": "\U0000E85C", "clipboard-pulse-outline": "\U0000E85D", "clipboard-text": "\U0000E14C", "clipboard-text-multiple": "\U0000F26A", "clipboard-text-multiple-outline": "\U0000F26B", "clipboard-text-outline": "\U0000EA37", "clipboard-text-play": "\U0000EC5A", "clipboard-text-play-outline": "\U0000EC5B", "clippy": "\U0000E14E", "clock": "\U0000E953", "clock-alert": "\U0000E954", "clock-alert-outline": "\U0000E5CD", "clock-check": "\U0000EFA7", "clock-check-outline": "\U0000EFA8", "clock-digital": "\U0000EE96", "clock-end": "\U0000E150", "clock-fast": "\U0000E151", "clock-in": "\U0000E152", "clock-out": "\U0000E153", "clock-outline": "\U0000E14F", "clock-start": "\U0000E154", "close": "\U0000E155", "close-box": "\U0000E156", "close-box-multiple": "\U0000EC5C", "close-box-multiple-outline": "\U0000EC5D", "close-box-outline": "\U0000E157", "close-circle": "\U0000E158", "close-circle-multiple": "\U0000E629", "close-circle-multiple-outline": "\U0000E882", "close-circle-outline": "\U0000E159", "close-network": "\U0000E15A", "close-network-outline": "\U0000EC5E", "close-octagon": "\U0000E15B", "close-octagon-outline": "\U0000E15C", "close-outline": "\U0000E6C8", "close-thick": "\U0000F397", "closed-caption": "\U0000E15D", "closed-caption-outline": "\U0000EDBC", "cloud": "\U0000E15E", "cloud-alert": "\U0000E9DF", "cloud-braces": "\U0000E7B4", "cloud-check": "\U0000E15F", "cloud-check-outline": "\U0000F2CB", "cloud-circle": "\U0000E160", "cloud-download": "\U0000E161", "cloud-download-outline": "\U0000EB7C", "cloud-lock": "\U0000F1F0", "cloud-lock-outline": "\U0000F1F1", "cloud-off-outline": "\U0000E163", "cloud-outline": "\U0000E162", "cloud-print": "\U0000E164", "cloud-print-outline": "\U0000E165", "cloud-question": "\U0000EA38", "cloud-refresh": "\U0000E529", "cloud-search": "\U0000E955", "cloud-search-outline": "\U0000E956", "cloud-sync": "\U0000E63E", "cloud-sync-outline": "\U0000F2D5", "cloud-tags": "\U0000E7B5", "cloud-upload": "\U0000E166", "cloud-upload-outline": "\U0000EB7D", "clover": "\U0000E815", "coach-lamp": "\U0000F01F", "coat-rack": "\U0000F09D", "code-array": "\U0000E167", "code-braces": "\U0000E168", "code-braces-box": "\U0000F0D5", "code-brackets": "\U0000E169", "code-equal": "\U0000E16A", "code-greater-than": "\U0000E16B", "code-greater-than-or-equal": "\U0000E16C", "code-json": "\U0000E625", "code-less-than": "\U0000E16D", "code-less-than-or-equal": "\U0000E16E", "code-not-equal": "\U0000E16F", "code-not-equal-variant": "\U0000E170", "code-parentheses": "\U0000E171", "code-parentheses-box": "\U0000F0D6", "code-string": "\U0000E172", "code-tags": "\U0000E173", "code-tags-check": "\U0000E693", "codepen": "\U0000E174", "coffee": "\U0000E175", "coffee-maker": "\U0000F09E", "coffee-off": "\U0000EFA9", "coffee-off-outline": "\U0000EFAA", "coffee-outline": "\U0000E6C9", "coffee-to-go": "\U0000E176", "coffee-to-go-outline": "\U0000F30D", "coffin": "\U0000EB7E", "cog": "\U0000E492", "cog-box": "\U0000E493", "cog-clockwise": "\U0000F1DC", "cog-counterclockwise": "\U0000F1DD", "cog-off": "\U0000F3CD", "cog-off-outline": "\U0000F3CE", "cog-outline": "\U0000E8BA", "cog-transfer": "\U0000F05A", "cog-transfer-outline": "\U0000F05B", "cogs": "\U0000E8D5", "collage": "\U0000E63F", "collapse-all": "\U0000EAA5", "collapse-all-outline": "\U0000EAA6", "color-helper": "\U0000E178", "comma": "\U0000EE22", "comma-box": "\U0000EE2A", "comma-box-outline": "\U0000EE23", "comma-circle": "\U0000EE24", "comma-circle-outline": "\U0000EE25", "comment": "\U0000E179", "comment-account": "\U0000E17A", "comment-account-outline": "\U0000E17B", "comment-alert": "\U0000E17C", "comment-alert-outline": "\U0000E17D", "comment-arrow-left": "\U0000E9E0", "comment-arrow-left-outline": "\U0000E9E1", "comment-arrow-right": "\U0000E9E2", "comment-arrow-right-outline": "\U0000E9E3", "comment-check": "\U0000E17E", "comment-check-outline": "\U0000E17F", "comment-edit": "\U0000F1BE", "comment-edit-outline": "\U0000F2C3", "comment-eye": "\U0000EA39", "comment-eye-outline": "\U0000EA3A", "comment-multiple": "\U0000E85E", "comment-multiple-outline": "\U0000E180", "comment-outline": "\U0000E181", "comment-plus": "\U0000E9E4", "comment-plus-outline": "\U0000E182", "comment-processing": "\U0000E183", "comment-processing-outline": "\U0000E184", "comment-question": "\U0000E816", "comment-question-outline": "\U0000E185", "comment-quote": "\U0000F020", "comment-quote-outline": "\U0000F021", "comment-remove": "\U0000E5DD", "comment-remove-outline": "\U0000E186", "comment-search": "\U0000EA3B", "comment-search-outline": "\U0000EA3C", "comment-text": "\U0000E187", "comment-text-multiple": "\U0000E85F", "comment-text-multiple-outline": "\U0000E860", "comment-text-outline": "\U0000E188", "compare": "\U0000E189", "compass": "\U0000E18A", "compass-off": "\U0000EB7F", "compass-off-outline": "\U0000EB80", "compass-outline": "\U0000E18B", "compass-rose": "\U0000F381", "concourse-ci": "\U0000F09F", "console": "\U0000E18C", "console-line": "\U0000E7B6", "console-network": "\U0000E8A8", "console-network-outline": "\U0000EC5F", "consolidate": "\U0000F0D7", "contactless-payment": "\U0000ED69", "contactless-payment-circle": "\U0000E320", "contactless-payment-circle-outline": "\U0000E407", "contacts": "\U0000E6CA", "contacts-outline": "\U0000E5B7", "contain": "\U0000EA3D", "contain-end": "\U0000EA3E", "contain-start": "\U0000EA3F", "content-copy": "\U0000E18E", "content-cut": "\U0000E18F", "content-duplicate": "\U0000E190", "content-paste": "\U0000E191", "content-save": "\U0000E192", "content-save-alert": "\U0000EF41", "content-save-alert-outline": "\U0000EF42", "content-save-all": "\U0000E193", "content-save-all-outline": "\U0000EF43", "content-save-edit": "\U0000ECFA", "content-save-edit-outline": "\U0000ECFB", "content-save-move": "\U0000EE26", "content-save-move-outline": "\U0000EE27", "content-save-outline": "\U0000E817", "content-save-settings": "\U0000E61A", "content-save-settings-outline": "\U0000EB2D", "contrast": "\U0000E194", "contrast-box": "\U0000E195", "contrast-circle": "\U0000E196", "controller-classic": "\U0000EB81", "controller-classic-outline": "\U0000EB82", "cookie": "\U0000E197", "coolant-temperature": "\U0000E3C7", "copyright": "\U0000E5E5", "cordova": "\U0000E957", "corn": "\U0000E7B7", "corn-off": "\U0000F3EE", "counter": "\U0000E198", "cow": "\U0000E199", "cpu-32-bit": "\U0000EEDE", "cpu-64-bit": "\U0000EEDF", "crane": "\U0000E861", "creation": "\U0000E673", "creative-commons": "\U0000ED6A", "credit-card": "\U0000EFEE", "credit-card-check": "\U0000F3CF", "credit-card-check-outline": "\U0000F3D0", "credit-card-clock": "\U0000EEE0", "credit-card-clock-outline": "\U0000EEE1", "credit-card-marker": "\U0000E6A7", "credit-card-marker-outline": "\U0000EDBD", "credit-card-minus": "\U0000EFAB", "credit-card-minus-outline": "\U0000EFAC", "credit-card-multiple": "\U0000EFEF", "credit-card-multiple-outline": "\U0000E19B", "credit-card-off": "\U0000EFF0", "credit-card-off-outline": "\U0000E5E3", "credit-card-outline": "\U0000E19A", "credit-card-plus": "\U0000EFF1", "credit-card-plus-outline": "\U0000E675", "credit-card-refund": "\U0000EFF2", "credit-card-refund-outline": "\U0000EAA7", "credit-card-remove": "\U0000EFAD", "credit-card-remove-outline": "\U0000EFAE", "credit-card-scan": "\U0000EFF3", "credit-card-scan-outline": "\U0000E19C", "credit-card-settings": "\U0000EFF4", "credit-card-settings-outline": "\U0000E8D6", "credit-card-wireless": "\U0000E801", "credit-card-wireless-off": "\U0000E579", "credit-card-wireless-off-outline": "\U0000E57A", "credit-card-wireless-outline": "\U0000ED6B", "cricket": "\U0000ED6C", "crop": "\U0000E19D", "crop-free": "\U0000E19E", "crop-landscape": "\U0000E19F", "crop-portrait": "\U0000E1A0", "crop-rotate": "\U0000E695", "crop-square": "\U0000E1A1", "crosshairs": "\U0000E1A2", "crosshairs-gps": "\U0000E1A3", "crosshairs-off": "\U0000EF44", "crosshairs-question": "\U0000F135", "crown": "\U0000E1A4", "crown-outline": "\U0000F1CF", "cryengine": "\U0000E958", "crystal-ball": "\U0000EB2E", "cube": "\U0000E1A5", "cube-outline": "\U0000E1A6", "cube-scan": "\U0000EB83", "cube-send": "\U0000E1A7", "cube-unfolded": "\U0000E1A8", "cup": "\U0000E1A9", "cup-off": "\U0000E5E4", "cup-off-outline": "\U0000F37C", "cup-outline": "\U0000F30E", "cup-water": "\U0000E1AA", "cupboard": "\U0000EF45", "cupboard-outline": "\U0000EF46", "cupcake": "\U0000E959", "curling": "\U0000E862", "currency-bdt": "\U0000E863", "currency-brl": "\U0000EB84", "currency-btc": "\U0000E1AB", "currency-cny": "\U0000E7B9", "currency-eth": "\U0000E7BA", "currency-eur": "\U0000E1AC", "currency-eur-off": "\U0000F314", "currency-gbp": "\U0000E1AD", "currency-ils": "\U0000EC60", "currency-inr": "\U0000E1AE", "currency-jpy": "\U0000E7BB", "currency-krw": "\U0000E7BC", "currency-kzt": "\U0000E864", "currency-ngn": "\U0000E1AF", "currency-php": "\U0000E9E5", "currency-rial": "\U0000EE9B", "currency-rub": "\U0000E1B0", "currency-sign": "\U0000E7BD", "currency-try": "\U0000E1B1", "currency-twd": "\U0000E7BE", "currency-usd": "\U0000E1C0", "currency-usd-circle": "\U0000F16A", "currency-usd-circle-outline": "\U0000E177", "currency-usd-off": "\U0000E679", "current-ac": "\U0000E95A", "current-dc": "\U0000E95B", "cursor-default": "\U0000E1BF", "cursor-default-click": "\U0000ECFC", "cursor-default-click-outline": "\U0000ECFD", "cursor-default-gesture": "\U0000F126", "cursor-default-gesture-outline": "\U0000F127", "cursor-default-outline": "\U0000E1BE", "cursor-move": "\U0000E1BD", "cursor-pointer": "\U0000E1BC", "cursor-text": "\U0000E5E6", "database": "\U0000E1BB", "database-check": "\U0000EAA8", "database-edit": "\U0000EB85", "database-export": "\U0000E95D", "database-import": "\U0000E95C", "database-lock": "\U0000EAA9", "database-marker": "\U0000F2F5", "database-minus": "\U0000E1BA", "database-plus": "\U0000E1B9", "database-refresh": "\U0000E5C1", "database-remove": "\U0000ECFF", "database-search": "\U0000E865", "database-settings": "\U0000ED00", "database-sync": "\U0000ECFE", "death-star": "\U0000E8D7", "death-star-variant": "\U0000E8D8", "deathly-hallows": "\U0000EB86", "debian": "\U0000E8D9", "debug-step-into": "\U0000E1B8", "debug-step-out": "\U0000E1B7", "debug-step-over": "\U0000E1B6", "decagram": "\U0000E76B", "decagram-outline": "\U0000E76C", "decimal": "\U0000F0A0", "decimal-comma": "\U0000F0A1", "decimal-comma-decrease": "\U0000F0A2", "decimal-comma-increase": "\U0000F0A3", "decimal-decrease": "\U0000E1B5", "decimal-increase": "\U0000E1B4", "delete": "\U0000E1B3", "delete-alert": "\U0000F0A4", "delete-alert-outline": "\U0000F0A5", "delete-circle": "\U0000E682", "delete-circle-outline": "\U0000EB87", "delete-empty": "\U0000E6CB", "delete-empty-outline": "\U0000EE9C", "delete-forever": "\U0000E5E7", "delete-forever-outline": "\U0000EB88", "delete-off": "\U0000F0A6", "delete-off-outline": "\U0000F0A7", "delete-outline": "\U0000E9E6", "delete-restore": "\U0000E818", "delete-sweep": "\U0000E5E8", "delete-sweep-outline": "\U0000EC61", "delete-variant": "\U0000E1B2", "delta": "\U0000E1C1", "desk": "\U0000F238", "desk-lamp": "\U0000E95E", "deskphone": "\U0000E1C2", "desktop-classic": "\U0000E7BF", "desktop-mac": "\U0000E1C3", "desktop-mac-dashboard": "\U0000E9E7", "desktop-tower": "\U0000E1C4", "desktop-tower-monitor": "\U0000EAAA", "details": "\U0000E1C5", "dev-to": "\U0000ED6D", "developer-board": "\U0000E696", "deviantart": "\U0000E1C6", "devices": "\U0000EFAF", "diabetes": "\U0000F125", "dialpad": "\U0000E61B", "diameter": "\U0000EC62", "diameter-outline": "\U0000EC63", "diameter-variant": "\U0000EC64", "diamond": "\U0000EB89", "diamond-outline": "\U0000EB8A", "diamond-stone": "\U0000E1C7", "dice-1": "\U0000E1C9", "dice-1-outline": "\U0000F149", "dice-2": "\U0000E1CA", "dice-2-outline": "\U0000F14A", "dice-3": "\U0000E1CB", "dice-3-outline": "\U0000F14B", "dice-4": "\U0000E1CC", "dice-4-outline": "\U0000F14C", "dice-5": "\U0000E1CD", "dice-5-outline": "\U0000F14D", "dice-6": "\U0000E1CE", "dice-6-outline": "\U0000F14E", "dice-d10": "\U0000F152", "dice-d10-outline": "\U0000E76E", "dice-d12": "\U0000F153", "dice-d12-outline": "\U0000E866", "dice-d20": "\U0000F154", "dice-d20-outline": "\U0000E5E9", "dice-d4": "\U0000F14F", "dice-d4-outline": "\U0000E5EA", "dice-d6": "\U0000F150", "dice-d6-outline": "\U0000E5EC", "dice-d8": "\U0000F151", "dice-d8-outline": "\U0000E5EB", "dice-multiple": "\U0000E76D", "dice-multiple-outline": "\U0000F155", "digital-ocean": "\U0000F236", "dip-switch": "\U0000E7C0", "directions": "\U0000E1CF", "directions-fork": "\U0000E640", "disc": "\U0000E5ED", "disc-alert": "\U0000E1D0", "disc-player": "\U0000E95F", "discord": "\U0000E66E", "dishwasher": "\U0000EAAB", "dishwasher-alert": "\U0000F1B7", "dishwasher-off": "\U0000F1B8", "disqus": "\U0000E1D1", "distribute-horizontal-center": "\U0000F1C8", "distribute-horizontal-left": "\U0000F1C7", "distribute-horizontal-right": "\U0000F1C9", "distribute-vertical-bottom": "\U0000F1CA", "distribute-vertical-center": "\U0000F1CB", "distribute-vertical-top": "\U0000F1CC", "diving-flippers": "\U0000EDBE", "diving-helmet": "\U0000EDBF", "diving-scuba": "\U0000EDC0", "diving-scuba-flag": "\U0000EDC1", "diving-scuba-tank": "\U0000EDC2", "diving-scuba-tank-multiple": "\U0000EDC3", "diving-snorkel": "\U0000EDC4", "division": "\U0000E1D3", "division-box": "\U0000E1D4", "dlna": "\U0000EA40", "dna": "\U0000E683", "dns": "\U0000E1D5", "dns-outline": "\U0000EB8B", "do-not-disturb": "\U0000E697", "do-not-disturb-off": "\U0000E698", "dock-bottom": "\U0000F0A8", "dock-left": "\U0000F0A9", "dock-right": "\U0000F0AA", "dock-window": "\U0000F0AB", "docker": "\U0000E867", "doctor": "\U0000EA41", "dog": "\U0000EA42", "dog-service": "\U0000EAAC", "dog-side": "\U0000EA43", "dolby": "\U0000E6B2", "dolly": "\U0000EE9D", "domain": "\U0000E1D6", "domain-off": "\U0000ED6E", "domain-plus": "\U0000F0AC", "domain-remove": "\U0000F0AD", "domino-mask": "\U0000F022", "donkey": "\U0000E7C1", "door": "\U0000E819", "door-closed": "\U0000E81A", "door-closed-lock": "\U0000F0AE", "door-open": "\U0000E81B", "doorbell": "\U0000F2E5", "doorbell-video": "\U0000E868", "dot-net": "\U0000EAAD", "dots-horizontal": "\U0000E1D7", "dots-horizontal-circle": "\U0000E7C2", "dots-horizontal-circle-outline": "\U0000EB8C", "dots-vertical": "\U0000E1D8", "dots-vertical-circle": "\U0000E7C3", "dots-vertical-circle-outline": "\U0000EB8D", "douban": "\U0000E699", "download": "\U0000E1D9", "download-lock": "\U0000F31F", "download-lock-outline": "\U0000F320", "download-multiple": "\U0000E9E8", "download-network": "\U0000E6F3", "download-network-outline": "\U0000EC65", "download-off": "\U0000F0AF", "download-off-outline": "\U0000F0B0", "download-outline": "\U0000EB8E", "drag": "\U0000E1DA", "drag-horizontal": "\U0000E1DB", "drag-horizontal-variant": "\U0000F2EF", "drag-variant": "\U0000EB8F", "drag-vertical": "\U0000E1DC", "drag-vertical-variant": "\U0000F2F0", "drama-masks": "\U0000ED01", "draw": "\U0000EF48", "drawing": "\U0000E1DD", "drawing-box": "\U0000E1DE", "dresser": "\U0000EF49", "dresser-outline": "\U0000EF4A", "drone": "\U0000E1E1", "dropbox": "\U0000E1E2", "drupal": "\U0000E1E3", "duck": "\U0000E1E4", "dumbbell": "\U0000E1E5", "dump-truck": "\U0000EC66", "ear-hearing": "\U0000E7C4", "ear-hearing-off": "\U0000EA44", "earth": "\U0000E1E6", "earth-arrow-right": "\U0000F310", "earth-box": "\U0000E6CC", "earth-box-off": "\U0000E6CD", "earth-off": "\U0000E1E7", "egg": "\U0000EAAE", "egg-easter": "\U0000EAAF", "egg-off": "\U0000F3EF", "egg-off-outline": "\U0000F3F0", "egg-outline": "\U0000F3F1", "eight-track": "\U0000E9E9", "eject": "\U0000E1E9", "eject-outline": "\U0000EB90", "electric-switch": "\U0000EE9E", "electric-switch-closed": "\U0000F0D8", "electron-framework": "\U0000F023", "elephant": "\U0000E7C5", "elevation-decline": "\U0000E1EA", "elevation-rise": "\U0000E1EB", "elevator": "\U0000E1EC", "elevator-down": "\U0000F2C1", "elevator-passenger": "\U0000F380", "elevator-up": "\U0000F2C0", "ellipse": "\U0000EE9F", "ellipse-outline": "\U0000EEA0", "email": "\U0000E1ED", "email-alert": "\U0000E6CE", "email-alert-outline": "\U0000ED41", "email-box": "\U0000ED02", "email-check": "\U0000EAB0", "email-check-outline": "\U0000EAB1", "email-edit": "\U0000EEE2", "email-edit-outline": "\U0000EEE3", "email-lock": "\U0000E1F0", "email-mark-as-unread": "\U0000EB91", "email-minus": "\U0000EEE4", "email-minus-outline": "\U0000EEE5", "email-multiple": "\U0000EEE6", "email-multiple-outline": "\U0000EEE7", "email-newsletter": "\U0000EFB0", "email-off": "\U0000F3E2", "email-off-outline": "\U0000F3E3", "email-open": "\U0000E1EE", "email-open-multiple": "\U0000EEE8", "email-open-multiple-outline": "\U0000EEE9", "email-open-outline": "\U0000E5EE", "email-outline": "\U0000E1EF", "email-plus": "\U0000E9EA", "email-plus-outline": "\U0000E9EB", "email-receive": "\U0000F0D9", "email-receive-outline": "\U0000F0DA", "email-search": "\U0000E960", "email-search-outline": "\U0000E961", "email-send": "\U0000F0DB", "email-send-outline": "\U0000F0DC", "email-sync": "\U0000F2C6", "email-sync-outline": "\U0000F2C7", "email-variant": "\U0000E5EF", "ember": "\U0000EB2F", "emby": "\U0000E6B3", "emoticon": "\U0000EC67", "emoticon-angry": "\U0000EC68", "emoticon-angry-outline": "\U0000EC69", "emoticon-confused": "\U0000F0DD", "emoticon-confused-outline": "\U0000F0DE", "emoticon-cool": "\U0000EC6A", "emoticon-cool-outline": "\U0000E1F2", "emoticon-cry": "\U0000EC6B", "emoticon-cry-outline": "\U0000EC6C", "emoticon-dead": "\U0000EC6D", "emoticon-dead-outline": "\U0000E69A", "emoticon-devil": "\U0000EC6E", "emoticon-devil-outline": "\U0000E1F3", "emoticon-excited": "\U0000EC6F", "emoticon-excited-outline": "\U0000E69B", "emoticon-frown": "\U0000EF4B", "emoticon-frown-outline": "\U0000EF4C", "emoticon-happy": "\U0000EC70", "emoticon-happy-outline": "\U0000E1F4", "emoticon-kiss": "\U0000EC71", "emoticon-kiss-outline": "\U0000EC72", "emoticon-lol": "\U0000F213", "emoticon-lol-outline": "\U0000F214", "emoticon-neutral": "\U0000EC73", "emoticon-neutral-outline": "\U0000E1F5", "emoticon-outline": "\U0000E1F1", "emoticon-poop": "\U0000E1F6", "emoticon-poop-outline": "\U0000EC74", "emoticon-sad": "\U0000EC75", "emoticon-sad-outline": "\U0000E1F7", "emoticon-tongue": "\U0000E1F8", "emoticon-tongue-outline": "\U0000EC76", "emoticon-wink": "\U0000EC77", "emoticon-wink-outline": "\U0000EC78", "engine": "\U0000E1F9", "engine-off": "\U0000EA45", "engine-off-outline": "\U0000EA46", "engine-outline": "\U0000E1FA", "epsilon": "\U0000F0DF", "equal": "\U0000E1FB", "equal-box": "\U0000E1FC", "equalizer": "\U0000EEA1", "equalizer-outline": "\U0000EEA2", "eraser": "\U0000E1FD", "eraser-variant": "\U0000E641", "escalator": "\U0000E1FE", "escalator-box": "\U0000F398", "escalator-down": "\U0000F2BF", "escalator-up": "\U0000F2BE", "eslint": "\U0000EC79", "et": "\U0000EAB2", "ethereum": "\U0000E869", "ethernet": "\U0000E1FF", "ethernet-cable": "\U0000E200", "ethernet-cable-off": "\U0000E201", "ev-station": "\U0000E5F0", "evernote": "\U0000E203", "excavator": "\U0000F024", "exclamation": "\U0000E204", "exclamation-thick": "\U0000F237", "exit-run": "\U0000EA47", "exit-to-app": "\U0000E205", "expand-all": "\U0000EAB3", "expand-all-outline": "\U0000EAB4", "expansion-card": "\U0000E8AD", "expansion-card-variant": "\U0000EFB1", "exponent": "\U0000E962", "exponent-box": "\U0000E963", "export": "\U0000E206", "export-variant": "\U0000EB92", "eye": "\U0000E207", "eye-check": "\U0000ED03", "eye-check-outline": "\U0000ED04", "eye-circle": "\U0000EB93", "eye-circle-outline": "\U0000EB94", "eye-minus": "\U0000F025", "eye-minus-outline": "\U0000F026", "eye-off": "\U0000E208", "eye-off-outline": "\U0000E6D0", "eye-outline": "\U0000E6CF", "eye-plus": "\U0000E86A", "eye-plus-outline": "\U0000E86B", "eye-settings": "\U0000E86C", "eye-settings-outline": "\U0000E86D", "eyedropper": "\U0000E209", "eyedropper-minus": "\U0000F3DC", "eyedropper-off": "\U0000F3DE", "eyedropper-plus": "\U0000F3DB", "eyedropper-remove": "\U0000F3DD", "eyedropper-variant": "\U0000E20A", "face": "\U0000E642", "face-agent": "\U0000ED6F", "face-outline": "\U0000EB95", "face-profile": "\U0000E643", "face-profile-woman": "\U0000F075", "face-recognition": "\U0000EC7A", "face-woman": "\U0000F076", "face-woman-outline": "\U0000F077", "facebook": "\U0000E20B", "facebook-messenger": "\U0000E20D", "facebook-workplace": "\U0000EB30", "factory": "\U0000E20E", "fan": "\U0000E20F", "fan-off": "\U0000E81C", "fast-forward": "\U0000E210", "fast-forward-10": "\U0000ED70", "fast-forward-30": "\U0000ED05", "fast-forward-5": "\U0000F1F7", "fast-forward-outline": "\U0000E6D1", "fax": "\U0000E211", "feather": "\U0000E6D2", "feature-search": "\U0000EA48", "feature-search-outline": "\U0000EA49", "fedora": "\U0000E8DA", "ferris-wheel": "\U0000EEA3", "ferry": "\U0000E212", "file": "\U0000E213", "file-account": "\U0000E73A", "file-account-outline": "\U0000F027", "file-alert": "\U0000EA4A", "file-alert-outline": "\U0000EA4B", "file-cabinet": "\U0000EAB5", "file-cad": "\U0000EEEA", "file-cad-box": "\U0000EEEB", "file-cancel": "\U0000EDC5", "file-cancel-outline": "\U0000EDC6", "file-certificate": "\U0000F185", "file-certificate-outline": "\U0000F186", "file-chart": "\U0000E214", "file-chart-outline": "\U0000F028", "file-check": "\U0000E215", "file-check-outline": "\U0000EE28", "file-clock": "\U0000F2E0", "file-clock-outline": "\U0000F2E1", "file-cloud": "\U0000E216", "file-cloud-outline": "\U0000F029", "file-code": "\U0000E22D", "file-code-outline": "\U0000F02A", "file-cog": "\U0000F07A", "file-cog-outline": "\U0000F07B", "file-compare": "\U0000E8A9", "file-delimited": "\U0000E217", "file-delimited-outline": "\U0000EEA4", "file-document": "\U0000E218", "file-document-edit": "\U0000EDC7", "file-document-edit-outline": "\U0000EDC8", "file-document-outline": "\U0000E9ED", "file-download": "\U0000E964", "file-download-outline": "\U0000E965", "file-edit": "\U0000F1E6", "file-edit-outline": "\U0000F1E7", "file-excel": "\U0000E21A", "file-excel-box": "\U0000E21B", "file-excel-box-outline": "\U0000F02B", "file-excel-outline": "\U0000F02C", "file-export": "\U0000E21C", "file-export-outline": "\U0000F02D", "file-eye": "\U0000EDC9", "file-eye-outline": "\U0000EDCA", "file-find": "\U0000E21D", "file-find-outline": "\U0000EB96", "file-hidden": "\U0000E612", "file-image": "\U0000E21E", "file-image-outline": "\U0000EEAF", "file-import": "\U0000E21F", "file-import-outline": "\U0000F02E", "file-key": "\U0000F183", "file-key-outline": "\U0000F184", "file-link": "\U0000F176", "file-link-outline": "\U0000F177", "file-lock": "\U0000E220", "file-lock-outline": "\U0000F02F", "file-move": "\U0000EAB8", "file-move-outline": "\U0000F030", "file-multiple": "\U0000E221", "file-multiple-outline": "\U0000F031", "file-music": "\U0000E222", "file-music-outline": "\U0000EE29", "file-outline": "\U0000E223", "file-pdf": "\U0000E224", "file-pdf-box": "\U0000E225", "file-pdf-box-outline": "\U0000EFB2", "file-pdf-outline": "\U0000EE2C", "file-percent": "\U0000E81D", "file-percent-outline": "\U0000F032", "file-phone": "\U0000F178", "file-phone-outline": "\U0000F179", "file-plus": "\U0000E751", "file-plus-outline": "\U0000EEEC", "file-powerpoint": "\U0000E226", "file-powerpoint-box": "\U0000E227", "file-powerpoint-box-outline": "\U0000F033", "file-powerpoint-outline": "\U0000F034", "file-presentation-box": "\U0000E228", "file-question": "\U0000E86E", "file-question-outline": "\U0000F035", "file-refresh": "\U0000E917", "file-refresh-outline": "\U0000E540", "file-remove": "\U0000EB97", "file-remove-outline": "\U0000F036", "file-replace": "\U0000EB31", "file-replace-outline": "\U0000EB32", "file-restore": "\U0000E66F", "file-restore-outline": "\U0000F037", "file-search": "\U0000EC7B", "file-search-outline": "\U0000EC7C", "file-send": "\U0000E229", "file-send-outline": "\U0000F038", "file-settings": "\U0000F078", "file-settings-outline": "\U0000F079", "file-star": "\U0000F039", "file-star-outline": "\U0000F03A", "file-swap": "\U0000EFB3", "file-swap-outline": "\U0000EFB4", "file-sync": "\U0000F215", "file-sync-outline": "\U0000F216", "file-table": "\U0000EC7D", "file-table-box": "\U0000F0E0", "file-table-box-multiple": "\U0000F0E1", "file-table-box-multiple-outline": "\U0000F0E2", "file-table-box-outline": "\U0000F0E3", "file-table-outline": "\U0000EC7E", "file-tree": "\U0000E644", "file-tree-outline": "\U0000F3D1", "file-undo": "\U0000E8DB", "file-undo-outline": "\U0000F03B", "file-upload": "\U0000EA4C", "file-upload-outline": "\U0000EA4D", "file-video": "\U0000E22A", "file-video-outline": "\U0000EE2B", "file-word": "\U0000E22B", "file-word-box": "\U0000E22C", "file-word-box-outline": "\U0000F03C", "file-word-outline": "\U0000F03D", "film": "\U0000E22E", "filmstrip": "\U0000E22F", "filmstrip-box": "\U0000E331", "filmstrip-box-multiple": "\U0000ED17", "filmstrip-off": "\U0000E230", "filter": "\U0000E231", "filter-menu": "\U0000F0E4", "filter-menu-outline": "\U0000F0E5", "filter-minus": "\U0000EEED", "filter-minus-outline": "\U0000EEEE", "filter-outline": "\U0000E232", "filter-plus": "\U0000EEEF", "filter-plus-outline": "\U0000EEF0", "filter-remove": "\U0000E233", "filter-remove-outline": "\U0000E234", "filter-variant": "\U0000E235", "filter-variant-minus": "\U0000F111", "filter-variant-plus": "\U0000F112", "filter-variant-remove": "\U0000F03E", "finance": "\U0000E81E", "find-replace": "\U0000E6D3", "fingerprint": "\U0000E236", "fingerprint-off": "\U0000EEB0", "fire": "\U0000E237", "fire-extinguisher": "\U0000EEF1", "fire-hydrant": "\U0000F136", "fire-hydrant-alert": "\U0000F137", "fire-hydrant-off": "\U0000F138", "fire-truck": "\U0000E8AA", "firebase": "\U0000E966", "firefox": "\U0000E238", "fireplace": "\U0000EE2D", "fireplace-off": "\U0000EE2E", "firework": "\U0000EE2F", "fish": "\U0000E239", "fish-off": "\U0000F3F2", "fishbowl": "\U0000EEF2", "fishbowl-outline": "\U0000EEF3", "fit-to-page": "\U0000EEF4", "fit-to-page-outline": "\U0000EEF5", "flag": "\U0000E23A", "flag-checkered": "\U0000E23B", "flag-minus": "\U0000EB98", "flag-minus-outline": "\U0000F0B1", "flag-outline": "\U0000E23C", "flag-plus": "\U0000EB99", "flag-plus-outline": "\U0000F0B2", "flag-remove": "\U0000EB9A", "flag-remove-outline": "\U0000F0B3", "flag-triangle": "\U0000E23E", "flag-variant": "\U0000E23F", "flag-variant-outline": "\U0000E23D", "flare": "\U0000ED71", "flash": "\U0000E240", "flash-alert": "\U0000EEF6", "flash-alert-outline": "\U0000EEF7", "flash-auto": "\U0000E241", "flash-circle": "\U0000E81F", "flash-off": "\U0000E242", "flash-outline": "\U0000E6D4", "flash-red-eye": "\U0000E67A", "flashlight": "\U0000E243", "flashlight-off": "\U0000E244", "flask": "\U0000E092", "flask-empty": "\U0000E093", "flask-empty-minus": "\U0000F239", "flask-empty-minus-outline": "\U0000F23A", "flask-empty-off": "\U0000F3F3", "flask-empty-off-outline": "\U0000F3F4", "flask-empty-outline": "\U0000E094", "flask-empty-plus": "\U0000F23B", "flask-empty-plus-outline": "\U0000F23C", "flask-empty-remove": "\U0000F23D", "flask-empty-remove-outline": "\U0000F23E", "flask-minus": "\U0000F23F", "flask-minus-outline": "\U0000F240", "flask-off": "\U0000F3F5", "flask-off-outline": "\U0000F3F6", "flask-outline": "\U0000E095", "flask-plus": "\U0000F241", "flask-plus-outline": "\U0000F242", "flask-remove": "\U0000F243", "flask-remove-outline": "\U0000F244", "flask-round-bottom": "\U0000F24A", "flask-round-bottom-empty": "\U0000F24B", "flask-round-bottom-empty-outline": "\U0000F24C", "flask-round-bottom-outline": "\U0000F24D", "fleur-de-lis": "\U0000F302", "flip-horizontal": "\U0000F0E6", "flip-to-back": "\U0000E246", "flip-to-front": "\U0000E247", "flip-vertical": "\U0000F0E7", "floor-lamp": "\U0000E8DC", "floor-lamp-dual": "\U0000F03F", "floor-lamp-variant": "\U0000F040", "floor-plan": "\U0000E820", "floppy": "\U0000E248", "floppy-variant": "\U0000E9EE", "flower": "\U0000E249", "flower-outline": "\U0000E9EF", "flower-poppy": "\U0000ED07", "flower-tulip": "\U0000E9F0", "flower-tulip-outline": "\U0000E9F1", "focus-auto": "\U0000EF4D", "focus-field": "\U0000EF4E", "focus-field-horizontal": "\U0000EF4F", "focus-field-vertical": "\U0000EF50", "folder": "\U0000E24A", "folder-account": "\U0000E24B", "folder-account-outline": "\U0000EB9B", "folder-alert": "\U0000EDCB", "folder-alert-outline": "\U0000EDCC", "folder-clock": "\U0000EAB9", "folder-clock-outline": "\U0000EABA", "folder-cog": "\U0000F07E", "folder-cog-outline": "\U0000F07F", "folder-download": "\U0000E24C", "folder-download-outline": "\U0000F0E8", "folder-edit": "\U0000E8DD", "folder-edit-outline": "\U0000EDCD", "folder-google-drive": "\U0000E24D", "folder-heart": "\U0000F0E9", "folder-heart-outline": "\U0000F0EA", "folder-home": "\U0000F0B4", "folder-home-outline": "\U0000F0B5", "folder-image": "\U0000E24E", "folder-information": "\U0000F0B6", "folder-information-outline": "\U0000F0B7", "folder-key": "\U0000E8AB", "folder-key-network": "\U0000E8AC", "folder-key-network-outline": "\U0000EC7F", "folder-key-outline": "\U0000F0EB", "folder-lock": "\U0000E24F", "folder-lock-open": "\U0000E250", "folder-marker": "\U0000F26C", "folder-marker-outline": "\U0000F26D", "folder-move": "\U0000E251", "folder-move-outline": "\U0000F245", "folder-multiple": "\U0000E252", "folder-multiple-image": "\U0000E253", "folder-multiple-outline": "\U0000E254", "folder-music": "\U0000F358", "folder-music-outline": "\U0000F359", "folder-network": "\U0000E86F", "folder-network-outline": "\U0000EC80", "folder-open": "\U0000E76F", "folder-open-outline": "\U0000EDCE", "folder-outline": "\U0000E255", "folder-plus": "\U0000E256", "folder-plus-outline": "\U0000EB9C", "folder-pound": "\U0000ED08", "folder-pound-outline": "\U0000ED09", "folder-refresh": "\U0000E748", "folder-refresh-outline": "\U0000E541", "folder-remove": "\U0000E257", "folder-remove-outline": "\U0000EB9D", "folder-search": "\U0000E967", "folder-search-outline": "\U0000E968", "folder-settings": "\U0000F07C", "folder-settings-outline": "\U0000F07D", "folder-star": "\U0000E69C", "folder-star-multiple": "\U0000F3D2", "folder-star-multiple-outline": "\U0000F3D3", "folder-star-outline": "\U0000EB9E", "folder-swap": "\U0000EFB5", "folder-swap-outline": "\U0000EFB6", "folder-sync": "\U0000ED0A", "folder-sync-outline": "\U0000ED0B", "folder-table": "\U0000F2E2", "folder-table-outline": "\U0000F2E3", "folder-text": "\U0000EC81", "folder-text-outline": "\U0000EC82", "folder-upload": "\U0000E258", "folder-upload-outline": "\U0000F0EC", "folder-zip": "\U0000E6EA", "folder-zip-outline": "\U0000E7B8", "font-awesome": "\U0000E039", "food": "\U0000E259", "food-apple": "\U0000E25A", "food-apple-outline": "\U0000EC83", "food-croissant": "\U0000E7C7", "food-fork-drink": "\U0000E5F1", "food-off": "\U0000E5F2", "food-variant": "\U0000E25B", "food-variant-off": "\U0000F3E4", "foot-print": "\U0000EF51", "football": "\U0000E25C", "football-australian": "\U0000E25D", "football-helmet": "\U0000E25E", "forklift": "\U0000E7C8", "format-align-bottom": "\U0000E752", "format-align-center": "\U0000E25F", "format-align-justify": "\U0000E260", "format-align-left": "\U0000E261", "format-align-middle": "\U0000E753", "format-align-right": "\U0000E262", "format-align-top": "\U0000E754", "format-annotation-minus": "\U0000EABB", "format-annotation-plus": "\U0000E645", "format-bold": "\U0000E263", "format-clear": "\U0000E264", "format-color-fill": "\U0000E265", "format-color-highlight": "\U0000EE30", "format-color-marker-cancel": "\U0000F312", "format-color-text": "\U0000E69D", "format-columns": "\U0000E8DE", "format-float-center": "\U0000E266", "format-float-left": "\U0000E267", "format-float-none": "\U0000E268", "format-float-right": "\U0000E269", "format-font": "\U0000E6D5", "format-font-size-decrease": "\U0000E9F2", "format-font-size-increase": "\U0000E9F3", "format-header-1": "\U0000E26A", "format-header-2": "\U0000E26B", "format-header-3": "\U0000E26C", "format-header-4": "\U0000E26D", "format-header-5": "\U0000E26E", "format-header-6": "\U0000E26F", "format-header-decrease": "\U0000E270", "format-header-equal": "\U0000E271", "format-header-increase": "\U0000E272", "format-header-pound": "\U0000E273", "format-horizontal-align-center": "\U0000E61D", "format-horizontal-align-left": "\U0000E61E", "format-horizontal-align-right": "\U0000E61F", "format-indent-decrease": "\U0000E274", "format-indent-increase": "\U0000E275", "format-italic": "\U0000E276", "format-letter-case": "\U0000EB33", "format-letter-case-lower": "\U0000EB34", "format-letter-case-upper": "\U0000EB35", "format-letter-ends-with": "\U0000EFB7", "format-letter-matches": "\U0000EFB8", "format-letter-starts-with": "\U0000EFB9", "format-line-spacing": "\U0000E277", "format-line-style": "\U0000E5C7", "format-line-weight": "\U0000E5C8", "format-list-bulleted": "\U0000E278", "format-list-bulleted-square": "\U0000EDCF", "format-list-bulleted-triangle": "\U0000EEB1", "format-list-bulleted-type": "\U0000E279", "format-list-checkbox": "\U0000E969", "format-list-checks": "\U0000E755", "format-list-numbered": "\U0000E27A", "format-list-numbered-rtl": "\U0000ED0C", "format-list-text": "\U0000F26E", "format-overline": "\U0000EEB2", "format-page-break": "\U0000E6D6", "format-paint": "\U0000E27B", "format-paragraph": "\U0000E27C", "format-pilcrow": "\U0000E6D7", "format-quote-close": "\U0000E27D", "format-quote-close-outline": "\U0000F1A7", "format-quote-open": "\U0000E756", "format-quote-open-outline": "\U0000F1A6", "format-rotate-90": "\U0000E6A9", "format-section": "\U0000E69E", "format-size": "\U0000E27E", "format-strikethrough": "\U0000E27F", "format-strikethrough-variant": "\U0000E280", "format-subscript": "\U0000E281", "format-superscript": "\U0000E282", "format-text": "\U0000E283", "format-text-rotation-angle-down": "\U0000EFBA", "format-text-rotation-angle-up": "\U0000EFBB", "format-text-rotation-down": "\U0000ED72", "format-text-rotation-down-vertical": "\U0000EFBC", "format-text-rotation-none": "\U0000ED73", "format-text-rotation-up": "\U0000EFBD", "format-text-rotation-vertical": "\U0000EFBE", "format-text-variant": "\U0000EE31", "format-text-wrapping-clip": "\U0000ED0D", "format-text-wrapping-overflow": "\U0000ED0E", "format-text-wrapping-wrap": "\U0000ED0F", "format-textbox": "\U0000ED10", "format-textdirection-l-to-r": "\U0000E284", "format-textdirection-r-to-l": "\U0000E285", "format-title": "\U0000E5F3", "format-underline": "\U0000E286", "format-vertical-align-bottom": "\U0000E620", "format-vertical-align-center": "\U0000E621", "format-vertical-align-top": "\U0000E622", "format-wrap-inline": "\U0000E287", "format-wrap-square": "\U0000E288", "format-wrap-tight": "\U0000E289", "format-wrap-top-bottom": "\U0000E28A", "forum": "\U0000E28B", "forum-outline": "\U0000E821", "forward": "\U0000E28C", "forwardburger": "\U0000ED74", "fountain": "\U0000E96A", "fountain-pen": "\U0000ED11", "fountain-pen-tip": "\U0000ED12", "freebsd": "\U0000E8DF", "frequently-asked-questions": "\U0000EEB3", "fridge": "\U0000E28F", "fridge-alert": "\U0000F1B0", "fridge-alert-outline": "\U0000F1B1", "fridge-bottom": "\U0000E291", "fridge-off": "\U0000F1AE", "fridge-off-outline": "\U0000F1AF", "fridge-outline": "\U0000E28E", "fridge-top": "\U0000E290", "fruit-cherries": "\U0000F041", "fruit-cherries-off": "\U0000F3F7", "fruit-citrus": "\U0000F042", "fruit-citrus-off": "\U0000F3F8", "fruit-grapes": "\U0000F043", "fruit-grapes-outline": "\U0000F044", "fruit-pineapple": "\U0000F045", "fruit-watermelon": "\U0000F046", "fuel": "\U0000E7C9", "fullscreen": "\U0000E292", "fullscreen-exit": "\U0000E293", "function": "\U0000E294", "function-variant": "\U0000E870", "furigana-horizontal": "\U0000F080", "furigana-vertical": "\U0000F081", "fuse": "\U0000EC84", "fuse-blade": "\U0000EC85", "gamepad": "\U0000E295", "gamepad-circle": "\U0000EE32", "gamepad-circle-down": "\U0000EE33", "gamepad-circle-left": "\U0000EE34", "gamepad-circle-outline": "\U0000EE35", "gamepad-circle-right": "\U0000EE36", "gamepad-circle-up": "\U0000EE37", "gamepad-down": "\U0000EE38", "gamepad-left": "\U0000EE39", "gamepad-right": "\U0000EE3A", "gamepad-round": "\U0000EE3B", "gamepad-round-down": "\U0000EE3C", "gamepad-round-left": "\U0000EE3D", "gamepad-round-outline": "\U0000EE3E", "gamepad-round-right": "\U0000EE3F", "gamepad-round-up": "\U0000EE40", "gamepad-square": "\U0000EEB4", "gamepad-square-outline": "\U0000EEB5", "gamepad-up": "\U0000EE41", "gamepad-variant": "\U0000E296", "gamepad-variant-outline": "\U0000EEB6", "gamma": "\U0000F0ED", "gantry-crane": "\U0000EDD0", "garage": "\U0000E6D8", "garage-alert": "\U0000E871", "garage-alert-variant": "\U0000F2D4", "garage-open": "\U0000E6D9", "garage-open-variant": "\U0000F2D3", "garage-variant": "\U0000F2D2", "gas-cylinder": "\U0000E646", "gas-station": "\U0000E297", "gas-station-outline": "\U0000EEB7", "gate": "\U0000E298", "gate-and": "\U0000E8E0", "gate-arrow-right": "\U0000F168", "gate-nand": "\U0000E8E1", "gate-nor": "\U0000E8E2", "gate-not": "\U0000E8E3", "gate-open": "\U0000F169", "gate-or": "\U0000E8E4", "gate-xnor": "\U0000E8E5", "gate-xor": "\U0000E8E6", "gatsby": "\U0000EE42", "gauge": "\U0000E299", "gauge-empty": "\U0000E872", "gauge-full": "\U0000E873", "gauge-low": "\U0000E874", "gavel": "\U0000E29A", "gender-female": "\U0000E29B", "gender-male": "\U0000E29C", "gender-male-female": "\U0000E29D", "gender-male-female-variant": "\U0000F13E", "gender-non-binary": "\U0000F13F", "gender-transgender": "\U0000E29E", "gentoo": "\U0000E8E7", "gesture": "\U0000E7CA", "gesture-double-tap": "\U0000E73B", "gesture-pinch": "\U0000EABC", "gesture-spread": "\U0000EABD", "gesture-swipe": "\U0000ED75", "gesture-swipe-down": "\U0000E73C", "gesture-swipe-horizontal": "\U0000EABE", "gesture-swipe-left": "\U0000E73D", "gesture-swipe-right": "\U0000E73E", "gesture-swipe-up": "\U0000E73F", "gesture-swipe-vertical": "\U0000EABF", "gesture-tap": "\U0000E740", "gesture-tap-box": "\U0000F2A8", "gesture-tap-button": "\U0000F2A7", "gesture-tap-hold": "\U0000ED76", "gesture-two-double-tap": "\U0000E741", "gesture-two-tap": "\U0000E742", "ghost": "\U0000E29F", "ghost-off": "\U0000E9F4", "gif": "\U0000ED77", "gift": "\U0000EE43", "gift-outline": "\U0000E2A0", "git": "\U0000E2A1", "github": "\U0000E2A3", "gitlab": "\U0000EB9F", "glass-cocktail": "\U0000E355", "glass-flute": "\U0000E2A4", "glass-mug": "\U0000E2A5", "glass-mug-variant": "\U0000F115", "glass-pint-outline": "\U0000F30C", "glass-stange": "\U0000E2A6", "glass-tulip": "\U0000E2A7", "glass-wine": "\U0000E875", "glasses": "\U0000E2A9", "globe-light": "\U0000F2D6", "globe-model": "\U0000E8E8", "gmail": "\U0000E2AA", "gnome": "\U0000E2AB", "go-kart": "\U0000ED78", "go-kart-track": "\U0000ED79", "gog": "\U0000EBA0", "gold": "\U0000F24E", "golf": "\U0000E822", "golf-cart": "\U0000F1A3", "golf-tee": "\U0000F082", "gondola": "\U0000E685", "goodreads": "\U0000ED7A", "google": "\U0000E2AC", "google-ads": "\U0000EC86", "google-analytics": "\U0000E7CB", "google-assistant": "\U0000E7CC", "google-cardboard": "\U0000E2AD", "google-chrome": "\U0000E2AE", "google-circles": "\U0000E2AF", "google-circles-communities": "\U0000E2B0", "google-circles-extended": "\U0000E2B1", "google-circles-group": "\U0000E2B2", "google-classroom": "\U0000E2BF", "google-cloud": "\U0000F1F5", "google-controller": "\U0000E2B3", "google-controller-off": "\U0000E2B4", "google-downasaur": "\U0000F361", "google-drive": "\U0000E2B5", "google-earth": "\U0000E2B6", "google-fit": "\U0000E96B", "google-glass": "\U0000E2B7", "google-hangouts": "\U0000E2C8", "google-home": "\U0000E823", "google-keep": "\U0000E6DB", "google-lens": "\U0000E9F5", "google-maps": "\U0000E5F4", "google-my-business": "\U0000F047", "google-nearby": "\U0000E2B8", "google-photos": "\U0000E6DC", "google-play": "\U0000E2BB", "google-plus": "\U0000E2BC", "google-podcast": "\U0000EEB8", "google-spreadsheet": "\U0000E9F6", "google-street-view": "\U0000EC87", "google-translate": "\U0000E2BE", "gradient": "\U0000E69F", "grain": "\U0000ED7B", "graph": "\U0000F048", "graph-outline": "\U0000F049", "graphql": "\U0000E876", "grave-stone": "\U0000EBA1", "grease-pencil": "\U0000E647", "greater-than": "\U0000E96C", "greater-than-or-equal": "\U0000E96D", "grid": "\U0000E2C0", "grid-large": "\U0000E757", "grid-off": "\U0000E2C1", "grill": "\U0000EE44", "grill-outline": "\U0000F189", "group": "\U0000E2C2", "guitar-acoustic": "\U0000E770", "guitar-electric": "\U0000E2C3", "guitar-pick": "\U0000E2C4", "guitar-pick-outline": "\U0000E2C5", "guy-fawkes-mask": "\U0000E824", "hail": "\U0000EAC0", "hair-dryer": "\U0000F0EE", "hair-dryer-outline": "\U0000F0EF", "halloween": "\U0000EBA2", "hamburger": "\U0000E684", "hammer": "\U0000E8E9", "hammer-screwdriver": "\U0000F321", "hammer-wrench": "\U0000F322", "hand": "\U0000EA4E", "hand-heart": "\U0000F0F0", "hand-left": "\U0000EE45", "hand-okay": "\U0000EA4F", "hand-peace": "\U0000EA50", "hand-peace-variant": "\U0000EA51", "hand-pointing-down": "\U0000EA52", "hand-pointing-left": "\U0000EA53", "hand-pointing-right": "\U0000E2C6", "hand-pointing-up": "\U0000EA54", "hand-right": "\U0000EE46", "hand-saw": "\U0000EE47", "hand-water": "\U0000F39E", "handball": "\U0000EF52", "handcuffs": "\U0000F13D", "handshake": "\U0000F217", "hanger": "\U0000E2C7", "hard-hat": "\U0000E96E", "harddisk": "\U0000E2C9", "harddisk-plus": "\U0000F04A", "harddisk-remove": "\U0000F04B", "hat-fedora": "\U0000EBA3", "hazard-lights": "\U0000EC88", "hdr": "\U0000ED7C", "hdr-off": "\U0000ED7D", "head": "\U0000F35D", "head-alert": "\U0000F337", "head-alert-outline": "\U0000F338", "head-check": "\U0000F339", "head-check-outline": "\U0000F33A", "head-cog": "\U0000F33B", "head-cog-outline": "\U0000F33C", "head-dots-horizontal": "\U0000F33D", "head-dots-horizontal-outline": "\U0000F33E", "head-flash": "\U0000F33F", "head-flash-outline": "\U0000F340", "head-heart": "\U0000F341", "head-heart-outline": "\U0000F342", "head-lightbulb": "\U0000F343", "head-lightbulb-outline": "\U0000F344", "head-minus": "\U0000F345", "head-minus-outline": "\U0000F346", "head-outline": "\U0000F35E", "head-plus": "\U0000F347", "head-plus-outline": "\U0000F348", "head-question": "\U0000F349", "head-question-outline": "\U0000F34A", "head-remove": "\U0000F34B", "head-remove-outline": "\U0000F34C", "head-snowflake": "\U0000F34D", "head-snowflake-outline": "\U0000F34E", "head-sync": "\U0000F34F", "head-sync-outline": "\U0000F350", "headphones": "\U0000E2CA", "headphones-bluetooth": "\U0000E96F", "headphones-box": "\U0000E2CB", "headphones-off": "\U0000E7CD", "headphones-settings": "\U0000E2CC", "headset": "\U0000E2CD", "headset-dock": "\U0000E2CE", "headset-off": "\U0000E2CF", "heart": "\U0000E2D0", "heart-box": "\U0000E2D1", "heart-box-outline": "\U0000E2D2", "heart-broken": "\U0000E2D3", "heart-broken-outline": "\U0000ED13", "heart-circle": "\U0000E970", "heart-circle-outline": "\U0000E971", "heart-flash": "\U0000EEF8", "heart-half": "\U0000E6DE", "heart-half-full": "\U0000E6DD", "heart-half-outline": "\U0000E6DF", "heart-multiple": "\U0000EA55", "heart-multiple-outline": "\U0000EA56", "heart-off": "\U0000E758", "heart-outline": "\U0000E2D4", "heart-pulse": "\U0000E5F5", "helicopter": "\U0000EAC1", "help": "\U0000E2D5", "help-box": "\U0000E78A", "help-circle": "\U0000E2D6", "help-circle-outline": "\U0000E624", "help-network": "\U0000E6F4", "help-network-outline": "\U0000EC89", "help-rhombus": "\U0000EBA4", "help-rhombus-outline": "\U0000EBA5", "hexadecimal": "\U0000F2A6", "hexagon": "\U0000E2D7", "hexagon-multiple": "\U0000E6E0", "hexagon-multiple-outline": "\U0000F0F1", "hexagon-outline": "\U0000E2D8", "hexagon-slice-1": "\U0000EAC2", "hexagon-slice-2": "\U0000EAC3", "hexagon-slice-3": "\U0000EAC4", "hexagon-slice-4": "\U0000EAC5", "hexagon-slice-5": "\U0000EAC6", "hexagon-slice-6": "\U0000EAC7", "hexagram": "\U0000EAC8", "hexagram-outline": "\U0000EAC9", "high-definition": "\U0000E7CE", "high-definition-box": "\U0000E877", "highway": "\U0000E5F6", "hiking": "\U0000ED7E", "hinduism": "\U0000E972", "history": "\U0000E2D9", "hockey-puck": "\U0000E878", "hockey-sticks": "\U0000E879", "hololens": "\U0000E2DA", "home": "\U0000E2DB", "home-account": "\U0000E825", "home-alert": "\U0000E87A", "home-analytics": "\U0000EEB9", "home-assistant": "\U0000E7CF", "home-automation": "\U0000E7D0", "home-circle": "\U0000E7D1", "home-circle-outline": "\U0000F04C", "home-city": "\U0000ED14", "home-city-outline": "\U0000ED15", "home-currency-usd": "\U0000E8AE", "home-edit": "\U0000F158", "home-edit-outline": "\U0000F159", "home-export-outline": "\U0000EF9A", "home-flood": "\U0000EEF9", "home-floor-0": "\U0000EDD1", "home-floor-1": "\U0000ED7F", "home-floor-2": "\U0000ED80", "home-floor-3": "\U0000ED81", "home-floor-a": "\U0000ED82", "home-floor-b": "\U0000ED83", "home-floor-g": "\U0000ED84", "home-floor-l": "\U0000ED85", "home-floor-negative-1": "\U0000EDD2", "home-group": "\U0000EDD3", "home-heart": "\U0000E826", "home-import-outline": "\U0000EF9B", "home-lightbulb": "\U0000F250", "home-lightbulb-outline": "\U0000F251", "home-lock": "\U0000E8EA", "home-lock-open": "\U0000E8EB", "home-map-marker": "\U0000E5F7", "home-minus": "\U0000E973", "home-minus-outline": "\U0000F3D4", "home-modern": "\U0000E2DC", "home-outline": "\U0000E6A0", "home-plus": "\U0000E974", "home-plus-outline": "\U0000F3D5", "home-remove": "\U0000F246", "home-remove-outline": "\U0000F3D6", "home-roof": "\U0000F12A", "home-search": "\U0000F3AF", "home-search-outline": "\U0000F3B0", "home-thermometer": "\U0000EF53", "home-thermometer-outline": "\U0000EF54", "home-variant": "\U0000E2DD", "home-variant-outline": "\U0000EBA6", "hook": "\U0000E6E1", "hook-off": "\U0000E6E2", "hops": "\U0000E2DE", "horizontal-rotate-clockwise": "\U0000F0F2", "horizontal-rotate-counterclockwise": "\U0000F0F3", "horseshoe": "\U0000EA57", "hospital": "\U0000EFF5", "hospital-box": "\U0000E2DF", "hospital-box-outline": "\U0000EFF6", "hospital-building": "\U0000E2E0", "hospital-marker": "\U0000E2E1", "hot-tub": "\U0000E827", "hubspot": "\U0000ED16", "hulu": "\U0000E828", "human": "\U0000E2E5", "human-baby-changing-table": "\U0000F38A", "human-child": "\U0000E2E6", "human-female": "\U0000E648", "human-female-boy": "\U0000EA58", "human-female-female": "\U0000EA59", "human-female-girl": "\U0000EA5A", "human-greeting": "\U0000E649", "human-handsdown": "\U0000E64A", "human-handsup": "\U0000E64B", "human-male": "\U0000E64C", "human-male-boy": "\U0000EA5B", "human-male-child": "\U0000F38B", "human-male-female": "\U0000E2E7", "human-male-girl": "\U0000EA5C", "human-male-height": "\U0000EEFA", "human-male-height-variant": "\U0000EEFB", "human-male-male": "\U0000EA5D", "human-pregnant": "\U0000E5CE", "human-wheelchair": "\U0000F38C", "humble-bundle": "\U0000E743", "hvac": "\U0000F351", "hydraulic-oil-level": "\U0000F323", "hydraulic-oil-temperature": "\U0000F324", "hydro-power": "\U0000F2E4", "ice-cream": "\U0000E829", "ice-cream-off": "\U0000EE51", "ice-pop": "\U0000EEFC", "id-card": "\U0000EFBF", "identifier": "\U0000EEFD", "ideogram-cjk": "\U0000F330", "ideogram-cjk-variant": "\U0000F331", "iframe": "\U0000EC8A", "iframe-array": "\U0000F0F4", "iframe-array-outline": "\U0000F0F5", "iframe-braces": "\U0000F0F6", "iframe-braces-outline": "\U0000F0F7", "iframe-outline": "\U0000EC8B", "iframe-parentheses": "\U0000F0F8", "iframe-parentheses-outline": "\U0000F0F9", "iframe-variable": "\U0000F0FA", "iframe-variable-outline": "\U0000F0FB", "image": "\U0000E2E8", "image-album": "\U0000E2E9", "image-area": "\U0000E2EA", "image-area-close": "\U0000E2EB", "image-auto-adjust": "\U0000EFC0", "image-broken": "\U0000E2EC", "image-broken-variant": "\U0000E2ED", "image-edit": "\U0000F1E2", "image-edit-outline": "\U0000F1E3", "image-filter-black-white": "\U0000E2EF", "image-filter-center-focus": "\U0000E2F0", "image-filter-center-focus-strong": "\U0000EEFE", "image-filter-center-focus-strong-outline": "\U0000EEFF", "image-filter-center-focus-weak": "\U0000E2F1", "image-filter-drama": "\U0000E2F2", "image-filter-frames": "\U0000E2F3", "image-filter-hdr": "\U0000E2F4", "image-filter-none": "\U0000E2F5", "image-filter-tilt-shift": "\U0000E2F6", "image-filter-vintage": "\U0000E2F7", "image-frame": "\U0000EE48", "image-move": "\U0000E9F7", "image-multiple": "\U0000E2F8", "image-multiple-outline": "\U0000E2EE", "image-off": "\U0000E82A", "image-off-outline": "\U0000F1D0", "image-outline": "\U0000E975", "image-plus": "\U0000E87B", "image-search": "\U0000E976", "image-search-outline": "\U0000E977", "image-size-select-actual": "\U0000EC8C", "image-size-select-large": "\U0000EC8D", "image-size-select-small": "\U0000EC8E", "import": "\U0000E2F9", "inbox": "\U0000E686", "inbox-arrow-down": "\U0000E2FA", "inbox-arrow-down-outline": "\U0000F26F", "inbox-arrow-up": "\U0000E3D0", "inbox-arrow-up-outline": "\U0000F270", "inbox-full": "\U0000F271", "inbox-full-outline": "\U0000F272", "inbox-multiple": "\U0000E8AF", "inbox-multiple-outline": "\U0000EBA7", "inbox-outline": "\U0000F273", "incognito": "\U0000E5F8", "incognito-off": "\U0000E074", "infinity": "\U0000E6E3", "information": "\U0000E2FB", "information-outline": "\U0000E2FC", "information-variant": "\U0000E64D", "instagram": "\U0000E2FD", "instrument-triangle": "\U0000F04D", "invert-colors": "\U0000E300", "invert-colors-off": "\U0000EE49", "iobroker": "\U0000F2E7", "ip": "\U0000EA5E", "ip-network": "\U0000EA5F", "ip-network-outline": "\U0000EC8F", "ipod": "\U0000EC90", "islam": "\U0000E978", "island": "\U0000F04E", "iv-bag": "\U0000F0B8", "jabber": "\U0000EDD4", "jeepney": "\U0000E301", "jellyfish": "\U0000EF00", "jellyfish-outline": "\U0000EF01", "jira": "\U0000E302", "jquery": "\U0000E87C", "jsfiddle": "\U0000E303", "judaism": "\U0000E979", "jump-rope": "\U0000F2FE", "kabaddi": "\U0000ED86", "karate": "\U0000E82B", "keg": "\U0000E304", "kettle": "\U0000E5F9", "kettle-alert": "\U0000F316", "kettle-alert-outline": "\U0000F317", "kettle-off": "\U0000F31A", "kettle-off-outline": "\U0000F31B", "kettle-outline": "\U0000EF55", "kettle-steam": "\U0000F318", "kettle-steam-outline": "\U0000F319", "kettlebell": "\U0000F2FF", "key": "\U0000E305", "key-arrow-right": "\U0000F311", "key-change": "\U0000E306", "key-link": "\U0000F19E", "key-minus": "\U0000E307", "key-outline": "\U0000EDD5", "key-plus": "\U0000E308", "key-remove": "\U0000E309", "key-star": "\U0000F19D", "key-variant": "\U0000E30A", "key-wireless": "\U0000EFC1", "keyboard": "\U0000E30B", "keyboard-backspace": "\U0000E30C", "keyboard-caps": "\U0000E30D", "keyboard-close": "\U0000E30E", "keyboard-esc": "\U0000F2B6", "keyboard-f1": "\U0000F2AA", "keyboard-f10": "\U0000F2B3", "keyboard-f11": "\U0000F2B4", "keyboard-f12": "\U0000F2B5", "keyboard-f2": "\U0000F2AB", "keyboard-f3": "\U0000F2AC", "keyboard-f4": "\U0000F2AD", "keyboard-f5": "\U0000F2AE", "keyboard-f6": "\U0000F2AF", "keyboard-f7": "\U0000F2B0", "keyboard-f8": "\U0000F2B1", "keyboard-f9": "\U0000F2B2", "keyboard-off": "\U0000E30F", "keyboard-off-outline": "\U0000EE4A", "keyboard-outline": "\U0000E97A", "keyboard-return": "\U0000E310", "keyboard-settings": "\U0000E9F8", "keyboard-settings-outline": "\U0000E9F9", "keyboard-space": "\U0000F04F", "keyboard-tab": "\U0000E311", "keyboard-variant": "\U0000E312", "khanda": "\U0000F0FC", "kickstarter": "\U0000E744", "klingon": "\U0000F35A", "knife": "\U0000E9FA", "knife-military": "\U0000E9FB", "kodi": "\U0000E313", "kubernetes": "\U0000F0FD", "label": "\U0000E314", "label-multiple": "\U0000F374", "label-multiple-outline": "\U0000F375", "label-off": "\U0000EACA", "label-off-outline": "\U0000EACB", "label-outline": "\U0000E315", "label-percent": "\U0000F2E9", "label-percent-outline": "\U0000F2EA", "label-variant": "\U0000EACC", "label-variant-outline": "\U0000EACD", "ladybug": "\U0000E82C", "lambda": "\U0000E626", "lamp": "\U0000E6B4", "lan": "\U0000E316", "lan-check": "\U0000F2A9", "lan-connect": "\U0000E317", "lan-disconnect": "\U0000E318", "lan-pending": "\U0000E319", "language-c": "\U0000E670", "language-cpp": "\U0000E671", "language-csharp": "\U0000E31A", "language-css3": "\U0000E31B", "language-fortran": "\U0000F219", "language-go": "\U0000E7D2", "language-haskell": "\U0000EC91", "language-html5": "\U0000E31C", "language-java": "\U0000EB36", "language-javascript": "\U0000E31D", "language-kotlin": "\U0000F218", "language-lua": "\U0000E8B0", "language-markdown": "\U0000E353", "language-markdown-outline": "\U0000EF5A", "language-php": "\U0000E31E", "language-python": "\U0000E31F", "language-r": "\U0000E7D3", "language-ruby": "\U0000ED2C", "language-ruby-on-rails": "\U0000EACE", "language-swift": "\U0000E6E4", "language-typescript": "\U0000E6E5", "language-xaml": "\U0000E672", "laptop": "\U0000E321", "laptop-chromebook": "\U0000E322", "laptop-mac": "\U0000E323", "laptop-off": "\U0000E6E6", "laptop-windows": "\U0000E324", "laravel": "\U0000EACF", "lasso": "\U0000EF02", "lastpass": "\U0000E445", "latitude": "\U0000EF56", "launch": "\U0000E326", "lava-lamp": "\U0000E7D4", "layers": "\U0000E327", "layers-minus": "\U0000EE4B", "layers-off": "\U0000E328", "layers-off-outline": "\U0000E9FC", "layers-outline": "\U0000E9FD", "layers-plus": "\U0000EE4C", "layers-remove": "\U0000EE4D", "layers-search": "\U0000F205", "layers-search-outline": "\U0000F206", "layers-triple": "\U0000EF57", "layers-triple-outline": "\U0000EF58", "lead-pencil": "\U0000E64E", "leaf": "\U0000E329", "leaf-maple": "\U0000EC92", "leaf-maple-off": "\U0000F2D9", "leaf-off": "\U0000F2D8", "leak": "\U0000EDD6", "leak-off": "\U0000EDD7", "led-off": "\U0000E32A", "led-on": "\U0000E32B", "led-outline": "\U0000E32C", "led-strip": "\U0000E7D5", "led-strip-variant": "\U0000F050", "led-variant-off": "\U0000E32D", "led-variant-on": "\U0000E32E", "led-variant-outline": "\U0000E32F", "leek": "\U0000F17C", "less-than": "\U0000E97B", "less-than-or-equal": "\U0000E97C", "library": "\U0000E330", "library-shelves": "\U0000EBA8", "license": "\U0000EFC2", "lifebuoy": "\U0000E87D", "light-switch": "\U0000E97D", "lightbulb": "\U0000E334", "lightbulb-cfl": "\U0000F207", "lightbulb-cfl-off": "\U0000F208", "lightbulb-cfl-spiral": "\U0000F274", "lightbulb-cfl-spiral-off": "\U0000F2C2", "lightbulb-group": "\U0000F252", "lightbulb-group-off": "\U0000F2CC", "lightbulb-group-off-outline": "\U0000F2CD", "lightbulb-group-outline": "\U0000F253", "lightbulb-multiple": "\U0000F254", "lightbulb-multiple-off": "\U0000F2CE", "lightbulb-multiple-off-outline": "\U0000F2CF", "lightbulb-multiple-outline": "\U0000F255", "lightbulb-off": "\U0000EE4E", "lightbulb-off-outline": "\U0000EE4F", "lightbulb-on": "\U0000E6E7", "lightbulb-on-outline": "\U0000E6E8", "lightbulb-outline": "\U0000E335", "lighthouse": "\U0000E9FE", "lighthouse-on": "\U0000E9FF", "link": "\U0000E336", "link-box": "\U0000ED19", "link-box-outline": "\U0000ED1A", "link-box-variant": "\U0000ED1B", "link-box-variant-outline": "\U0000ED1C", "link-lock": "\U0000F0B9", "link-off": "\U0000E337", "link-plus": "\U0000EC93", "link-variant": "\U0000E338", "link-variant-minus": "\U0000F0FE", "link-variant-off": "\U0000E339", "link-variant-plus": "\U0000F0FF", "link-variant-remove": "\U0000F100", "linkedin": "\U0000E33A", "linux": "\U0000E33C", "linux-mint": "\U0000E8EC", "lipstick": "\U0000F3B4", "litecoin": "\U0000EA60", "loading": "\U0000E771", "location-enter": "\U0000EFC3", "location-exit": "\U0000EFC4", "lock": "\U0000E33D", "lock-alert": "\U0000E8ED", "lock-check": "\U0000F399", "lock-clock": "\U0000E97E", "lock-open": "\U0000E33E", "lock-open-alert": "\U0000F39A", "lock-open-check": "\U0000F39B", "lock-open-outline": "\U0000E33F", "lock-open-variant": "\U0000EFC5", "lock-open-variant-outline": "\U0000EFC6", "lock-outline": "\U0000E340", "lock-pattern": "\U0000E6E9", "lock-plus": "\U0000E5FA", "lock-question": "\U0000E8EE", "lock-reset": "\U0000E772", "lock-smart": "\U0000E8B1", "locker": "\U0000E7D6", "locker-multiple": "\U0000E7D7", "login": "\U0000E341", "login-variant": "\U0000E5FB", "logout": "\U0000E342", "logout-variant": "\U0000E5FC", "longitude": "\U0000EF59", "looks": "\U0000E343", "loupe": "\U0000E344", "lumx": "\U0000E345", "lungs": "\U0000F083", "magnet": "\U0000E346", "magnet-on": "\U0000E347", "magnify": "\U0000E348", "magnify-close": "\U0000E97F", "magnify-minus": "\U0000E349", "magnify-minus-cursor": "\U0000EA61", "magnify-minus-outline": "\U0000E6EB", "magnify-plus": "\U0000E34A", "magnify-plus-cursor": "\U0000EA62", "magnify-plus-outline": "\U0000E6EC", "magnify-remove-cursor": "\U0000F20B", "magnify-remove-outline": "\U0000F20C", "magnify-scan": "\U0000F275", "mail": "\U0000EEBA", "mailbox": "\U0000E6ED", "mailbox-open": "\U0000ED87", "mailbox-open-outline": "\U0000ED88", "mailbox-open-up": "\U0000ED89", "mailbox-open-up-outline": "\U0000ED8A", "mailbox-outline": "\U0000ED8B", "mailbox-up": "\U0000ED8C", "mailbox-up-outline": "\U0000ED8D", "map": "\U0000E34C", "map-check": "\U0000EEBB", "map-check-outline": "\U0000EEBC", "map-clock": "\U0000ED1D", "map-clock-outline": "\U0000ED1E", "map-legend": "\U0000EA00", "map-marker": "\U0000E34D", "map-marker-alert": "\U0000EF04", "map-marker-alert-outline": "\U0000EF05", "map-marker-check": "\U0000EC94", "map-marker-check-outline": "\U0000F2FA", "map-marker-circle": "\U0000E34E", "map-marker-distance": "\U0000E8EF", "map-marker-down": "\U0000F101", "map-marker-left": "\U0000F2DA", "map-marker-left-outline": "\U0000F2DC", "map-marker-minus": "\U0000E64F", "map-marker-minus-outline": "\U0000F2F8", "map-marker-multiple": "\U0000E34F", "map-marker-multiple-outline": "\U0000F276", "map-marker-off": "\U0000E350", "map-marker-off-outline": "\U0000F2FC", "map-marker-outline": "\U0000E7D8", "map-marker-path": "\U0000ED1F", "map-marker-plus": "\U0000E650", "map-marker-plus-outline": "\U0000F2F7", "map-marker-question": "\U0000EF06", "map-marker-question-outline": "\U0000EF07", "map-marker-radius": "\U0000E351", "map-marker-radius-outline": "\U0000F2FB", "map-marker-remove": "\U0000EF08", "map-marker-remove-outline": "\U0000F2F9", "map-marker-remove-variant": "\U0000EF09", "map-marker-right": "\U0000F2DB", "map-marker-right-outline": "\U0000F2DD", "map-marker-up": "\U0000F102", "map-minus": "\U0000E980", "map-outline": "\U0000E981", "map-plus": "\U0000E982", "map-search": "\U0000E983", "map-search-outline": "\U0000E984", "mapbox": "\U0000EBA9", "margin": "\U0000E352", "marker": "\U0000E651", "marker-cancel": "\U0000EDD8", "marker-check": "\U0000E354", "mastodon": "\U0000EAD0", "material-design": "\U0000E985", "material-ui": "\U0000E356", "math-compass": "\U0000E357", "math-cos": "\U0000EC95", "math-integral": "\U0000EFC7", "math-integral-box": "\U0000EFC8", "math-log": "\U0000F084", "math-norm": "\U0000EFC9", "math-norm-box": "\U0000EFCA", "math-sin": "\U0000EC96", "math-tan": "\U0000EC97", "matrix": "\U0000E627", "medal": "\U0000E986", "medal-outline": "\U0000F325", "medical-bag": "\U0000E6EE", "meditation": "\U0000F17A", "memory": "\U0000E35A", "menu": "\U0000E35B", "menu-down": "\U0000E35C", "menu-down-outline": "\U0000E6B5", "menu-left": "\U0000E35D", "menu-left-outline": "\U0000EA01", "menu-open": "\U0000EBAA", "menu-right": "\U0000E35E", "menu-right-outline": "\U0000EA02", "menu-swap": "\U0000EA63", "menu-swap-outline": "\U0000EA64", "menu-up": "\U0000E35F", "menu-up-outline": "\U0000E6B6", "merge": "\U0000EF5B", "message": "\U0000E360", "message-alert": "\U0000E361", "message-alert-outline": "\U0000EA03", "message-arrow-left": "\U0000F2F1", "message-arrow-left-outline": "\U0000F2F2", "message-arrow-right": "\U0000F2F3", "message-arrow-right-outline": "\U0000F2F4", "message-bulleted": "\U0000E6A1", "message-bulleted-off": "\U0000E6A2", "message-cog": "\U0000E6F0", "message-cog-outline": "\U0000F171", "message-draw": "\U0000E362", "message-image": "\U0000E363", "message-image-outline": "\U0000F16B", "message-lock": "\U0000EFCB", "message-lock-outline": "\U0000F16C", "message-minus": "\U0000F16D", "message-minus-outline": "\U0000F16E", "message-outline": "\U0000E364", "message-plus": "\U0000E652", "message-plus-outline": "\U0000F0BA", "message-processing": "\U0000E365", "message-processing-outline": "\U0000F16F", "message-reply": "\U0000E366", "message-reply-text": "\U0000E367", "message-settings": "\U0000E6EF", "message-settings-outline": "\U0000F170", "message-text": "\U0000E368", "message-text-clock": "\U0000F172", "message-text-clock-outline": "\U0000F173", "message-text-lock": "\U0000EFCC", "message-text-lock-outline": "\U0000F174", "message-text-outline": "\U0000E369", "message-video": "\U0000E36A", "meteor": "\U0000E628", "metronome": "\U0000E7D9", "metronome-tick": "\U0000E7DA", "micro-sd": "\U0000E7DB", "microphone": "\U0000E36B", "microphone-minus": "\U0000E8B2", "microphone-off": "\U0000E36C", "microphone-outline": "\U0000E36D", "microphone-plus": "\U0000E8B3", "microphone-settings": "\U0000E36E", "microphone-variant": "\U0000E36F", "microphone-variant-off": "\U0000E370", "microscope": "\U0000E653", "microsoft": "\U0000E371", "microsoft-access": "\U0000F38D", "microsoft-azure": "\U0000E804", "microsoft-azure-devops": "\U0000EFD4", "microsoft-bing": "\U0000E0A3", "microsoft-dynamics-365": "\U0000E987", "microsoft-edge": "\U0000E1E8", "microsoft-edge-legacy": "\U0000F24F", "microsoft-excel": "\U0000F38E", "microsoft-internet-explorer": "\U0000E2FF", "microsoft-office": "\U0000E3C5", "microsoft-onedrive": "\U0000E3C9", "microsoft-onenote": "\U0000E746", "microsoft-outlook": "\U0000ED21", "microsoft-powerpoint": "\U0000F38F", "microsoft-sharepoint": "\U0000F390", "microsoft-teams": "\U0000E2BA", "microsoft-visual-studio": "\U0000E60F", "microsoft-visual-studio-code": "\U0000EA1D", "microsoft-windows": "\U0000E5B2", "microsoft-windows-classic": "\U0000EA20", "microsoft-word": "\U0000F391", "microsoft-xbox": "\U0000E5B8", "microsoft-xbox-controller": "\U0000E5B9", "microsoft-xbox-controller-battery-alert": "\U0000E74A", "microsoft-xbox-controller-battery-charging": "\U0000EA21", "microsoft-xbox-controller-battery-empty": "\U0000E74B", "microsoft-xbox-controller-battery-full": "\U0000E74C", "microsoft-xbox-controller-battery-low": "\U0000E74D", "microsoft-xbox-controller-battery-medium": "\U0000E74E", "microsoft-xbox-controller-battery-unknown": "\U0000E74F", "microsoft-xbox-controller-menu": "\U0000EE6E", "microsoft-xbox-controller-off": "\U0000E5BA", "microsoft-xbox-controller-view": "\U0000EE6F", "microsoft-yammer": "\U0000E788", "microwave": "\U0000EC98", "middleware": "\U0000EF5C", "middleware-outline": "\U0000EF5D", "midi": "\U0000E8F0", "midi-port": "\U0000E8F1", "mine": "\U0000EDD9", "minecraft": "\U0000E372", "mini-sd": "\U0000EA04", "minidisc": "\U0000EA05", "minus": "\U0000E373", "minus-box": "\U0000E374", "minus-box-multiple": "\U0000F140", "minus-box-multiple-outline": "\U0000F141", "minus-box-outline": "\U0000E6F1", "minus-circle": "\U0000E375", "minus-circle-multiple": "\U0000E359", "minus-circle-multiple-outline": "\U0000EAD2", "minus-circle-outline": "\U0000E376", "minus-network": "\U0000E377", "minus-network-outline": "\U0000EC99", "mirror": "\U0000F1FC", "mixed-martial-arts": "\U0000ED8E", "mixed-reality": "\U0000E87E", "mixer": "\U0000E7DC", "molecule": "\U0000EBAB", "molecule-co": "\U0000F2FD", "molecule-co2": "\U0000E7E3", "monitor": "\U0000E378", "monitor-cellphone": "\U0000E988", "monitor-cellphone-star": "\U0000E989", "monitor-clean": "\U0000F103", "monitor-dashboard": "\U0000EA06", "monitor-edit": "\U0000F2C5", "monitor-eye": "\U0000F3B3", "monitor-lock": "\U0000EDDA", "monitor-multiple": "\U0000E379", "monitor-off": "\U0000ED8F", "monitor-screenshot": "\U0000EE50", "monitor-speaker": "\U0000EF5E", "monitor-speaker-off": "\U0000EF5F", "monitor-star": "\U0000EDDB", "moon-first-quarter": "\U0000EF60", "moon-full": "\U0000EF61", "moon-last-quarter": "\U0000EF62", "moon-new": "\U0000EF63", "moon-waning-crescent": "\U0000EF64", "moon-waning-gibbous": "\U0000EF65", "moon-waxing-crescent": "\U0000EF66", "moon-waxing-gibbous": "\U0000EF67", "moped": "\U0000F085", "more": "\U0000E37A", "mother-heart": "\U0000F313", "mother-nurse": "\U0000ED20", "motion-sensor": "\U0000ED90", "motorbike": "\U0000E37B", "mouse": "\U0000E37C", "mouse-bluetooth": "\U0000E98A", "mouse-off": "\U0000E37D", "mouse-variant": "\U0000E37E", "mouse-variant-off": "\U0000E37F", "move-resize": "\U0000E654", "move-resize-variant": "\U0000E655", "movie": "\U0000E380", "movie-edit": "\U0000F121", "movie-edit-outline": "\U0000F122", "movie-filter": "\U0000F123", "movie-filter-outline": "\U0000F124", "movie-open": "\U0000EFCD", "movie-open-outline": "\U0000EFCE", "movie-outline": "\U0000EDDC", "movie-roll": "\U0000E7DD", "movie-search": "\U0000F1D1", "movie-search-outline": "\U0000F1D2", "muffin": "\U0000E98B", "multiplication": "\U0000E381", "multiplication-box": "\U0000E382", "mushroom": "\U0000E7DE", "mushroom-off": "\U0000F3F9", "mushroom-off-outline": "\U0000F3FA", "mushroom-outline": "\U0000E7DF", "music": "\U0000E759", "music-accidental-double-flat": "\U0000EF68", "music-accidental-double-sharp": "\U0000EF69", "music-accidental-flat": "\U0000EF6A", "music-accidental-natural": "\U0000EF6B", "music-accidental-sharp": "\U0000EF6C", "music-box": "\U0000E383", "music-box-multiple": "\U0000E332", "music-box-multiple-outline": "\U0000EF03", "music-box-outline": "\U0000E384", "music-circle": "\U0000E385", "music-circle-outline": "\U0000EAD3", "music-clef-alto": "\U0000EF6D", "music-clef-bass": "\U0000EF6E", "music-clef-treble": "\U0000EF6F", "music-note": "\U0000E386", "music-note-bluetooth": "\U0000E5FD", "music-note-bluetooth-off": "\U0000E5FE", "music-note-eighth": "\U0000E387", "music-note-eighth-dotted": "\U0000EF70", "music-note-half": "\U0000E388", "music-note-half-dotted": "\U0000EF71", "music-note-off": "\U0000E389", "music-note-off-outline": "\U0000EF72", "music-note-outline": "\U0000EF73", "music-note-plus": "\U0000EDDD", "music-note-quarter": "\U0000E38A", "music-note-quarter-dotted": "\U0000EF74", "music-note-sixteenth": "\U0000E38B", "music-note-sixteenth-dotted": "\U0000EF75", "music-note-whole": "\U0000E38C", "music-note-whole-dotted": "\U0000EF76", "music-off": "\U0000E75A", "music-rest-eighth": "\U0000EF77", "music-rest-half": "\U0000EF78", "music-rest-quarter": "\U0000EF79", "music-rest-sixteenth": "\U0000EF7A", "music-rest-whole": "\U0000EF7B", "nail": "\U0000EDDE", "nas": "\U0000E8F2", "nativescript": "\U0000E87F", "nature": "\U0000E38D", "nature-people": "\U0000E38E", "navigation": "\U0000E38F", "near-me": "\U0000E5CC", "necklace": "\U0000EF0A", "needle": "\U0000E390", "netflix": "\U0000E745", "network": "\U0000E6F2", "network-off": "\U0000EC9A", "network-off-outline": "\U0000EC9B", "network-outline": "\U0000EC9C", "network-strength-1": "\U0000E8F3", "network-strength-1-alert": "\U0000E8F4", "network-strength-2": "\U0000E8F5", "network-strength-2-alert": "\U0000E8F6", "network-strength-3": "\U0000E8F7", "network-strength-3-alert": "\U0000E8F8", "network-strength-4": "\U0000E8F9", "network-strength-4-alert": "\U0000E8FA", "network-strength-off": "\U0000E8FB", "network-strength-off-outline": "\U0000E8FC", "network-strength-outline": "\U0000E8FD", "new-box": "\U0000E393", "newspaper": "\U0000E394", "newspaper-minus": "\U0000EF0B", "newspaper-plus": "\U0000EF0C", "newspaper-variant": "\U0000F000", "newspaper-variant-multiple": "\U0000F001", "newspaper-variant-multiple-outline": "\U0000F002", "newspaper-variant-outline": "\U0000F003", "nfc": "\U0000E395", "nfc-search-variant": "\U0000EE52", "nfc-tap": "\U0000E396", "nfc-variant": "\U0000E397", "nfc-variant-off": "\U0000EE53", "ninja": "\U0000E773", "nintendo-game-boy": "\U0000F392", "nintendo-switch": "\U0000E7E0", "nintendo-wii": "\U0000E5AA", "nintendo-wiiu": "\U0000E72C", "nix": "\U0000F104", "nodejs": "\U0000E398", "noodles": "\U0000F17D", "not-equal": "\U0000E98C", "not-equal-variant": "\U0000E98D", "note": "\U0000E399", "note-multiple": "\U0000E6B7", "note-multiple-outline": "\U0000E6B8", "note-outline": "\U0000E39A", "note-plus": "\U0000E39B", "note-plus-outline": "\U0000E39C", "note-text": "\U0000E39D", "note-text-outline": "\U0000F1D6", "notebook": "\U0000E82D", "notebook-multiple": "\U0000EE54", "notebook-outline": "\U0000EEBE", "notification-clear-all": "\U0000E39E", "npm": "\U0000E6F6", "nuke": "\U0000E6A3", "null": "\U0000E7E1", "numeric": "\U0000E39F", "numeric-0": "\U0000EB38", "numeric-0-box": "\U0000E3A0", "numeric-0-box-multiple": "\U0000EF0D", "numeric-0-box-multiple-outline": "\U0000E3A1", "numeric-0-box-outline": "\U0000E3A2", "numeric-0-circle": "\U0000EC9D", "numeric-0-circle-outline": "\U0000EC9E", "numeric-1": "\U0000EB39", "numeric-1-box": "\U0000E3A3", "numeric-1-box-multiple": "\U0000EF0E", "numeric-1-box-multiple-outline": "\U0000E3A4", "numeric-1-box-outline": "\U0000E3A5", "numeric-1-circle": "\U0000EC9F", "numeric-1-circle-outline": "\U0000ECA0", "numeric-10": "\U0000EFE8", "numeric-10-box": "\U0000EF7C", "numeric-10-box-multiple": "\U0000EFE9", "numeric-10-box-multiple-outline": "\U0000EFEA", "numeric-10-box-outline": "\U0000EF7D", "numeric-10-circle": "\U0000EFEB", "numeric-10-circle-outline": "\U0000EFEC", "numeric-2": "\U0000EB3A", "numeric-2-box": "\U0000E3A6", "numeric-2-box-multiple": "\U0000EF0F", "numeric-2-box-multiple-outline": "\U0000E3A7", "numeric-2-box-outline": "\U0000E3A8", "numeric-2-circle": "\U0000ECA1", "numeric-2-circle-outline": "\U0000ECA2", "numeric-3": "\U0000EB3B", "numeric-3-box": "\U0000E3A9", "numeric-3-box-multiple": "\U0000EF10", "numeric-3-box-multiple-outline": "\U0000E3AA", "numeric-3-box-outline": "\U0000E3AB", "numeric-3-circle": "\U0000ECA3", "numeric-3-circle-outline": "\U0000ECA4", "numeric-4": "\U0000EB3C", "numeric-4-box": "\U0000E3AC", "numeric-4-box-multiple": "\U0000EF11", "numeric-4-box-multiple-outline": "\U0000E3B1", "numeric-4-box-outline": "\U0000E3AD", "numeric-4-circle": "\U0000ECA5", "numeric-4-circle-outline": "\U0000ECA6", "numeric-5": "\U0000EB3D", "numeric-5-box": "\U0000E3B0", "numeric-5-box-multiple": "\U0000EF12", "numeric-5-box-multiple-outline": "\U0000E3AE", "numeric-5-box-outline": "\U0000E3AF", "numeric-5-circle": "\U0000ECA7", "numeric-5-circle-outline": "\U0000ECA8", "numeric-6": "\U0000EB3E", "numeric-6-box": "\U0000E3B2", "numeric-6-box-multiple": "\U0000EF13", "numeric-6-box-multiple-outline": "\U0000E3B3", "numeric-6-box-outline": "\U0000E3B4", "numeric-6-circle": "\U0000ECA9", "numeric-6-circle-outline": "\U0000ECAA", "numeric-7": "\U0000EB3F", "numeric-7-box": "\U0000E3B5", "numeric-7-box-multiple": "\U0000EF14", "numeric-7-box-multiple-outline": "\U0000E3B6", "numeric-7-box-outline": "\U0000E3B7", "numeric-7-circle": "\U0000ECAB", "numeric-7-circle-outline": "\U0000ECAC", "numeric-8": "\U0000EB40", "numeric-8-box": "\U0000E3B8", "numeric-8-box-multiple": "\U0000EF15", "numeric-8-box-multiple-outline": "\U0000E3B9", "numeric-8-box-outline": "\U0000E3BA", "numeric-8-circle": "\U0000ECAD", "numeric-8-circle-outline": "\U0000ECAE", "numeric-9": "\U0000EB41", "numeric-9-box": "\U0000E3BB", "numeric-9-box-multiple": "\U0000EF16", "numeric-9-box-multiple-outline": "\U0000E3BC", "numeric-9-box-outline": "\U0000E3BD", "numeric-9-circle": "\U0000ECAF", "numeric-9-circle-outline": "\U0000ECB0", "numeric-9-plus": "\U0000EFED", "numeric-9-plus-box": "\U0000E3BE", "numeric-9-plus-box-multiple": "\U0000EF17", "numeric-9-plus-box-multiple-outline": "\U0000E3BF", "numeric-9-plus-box-outline": "\U0000E3C0", "numeric-9-plus-circle": "\U0000ECB1", "numeric-9-plus-circle-outline": "\U0000ECB2", "numeric-negative-1": "\U0000F051", "nut": "\U0000E6F7", "nutrition": "\U0000E3C1", "nuxt": "\U0000F105", "oar": "\U0000E67B", "ocarina": "\U0000EDDF", "oci": "\U0000F2E8", "ocr": "\U0000F139", "octagon": "\U0000E3C2", "octagon-outline": "\U0000E3C3", "octagram": "\U0000E6F8", "octagram-outline": "\U0000E774", "odnoklassniki": "\U0000E3C4", "offer": "\U0000F21A", "office-building": "\U0000E990", "oil": "\U0000E3C6", "oil-lamp": "\U0000EF18", "oil-level": "\U0000F052", "oil-temperature": "\U0000EFF7", "omega": "\U0000E3C8", "one-up": "\U0000EBAC", "onepassword": "\U0000E880", "opacity": "\U0000E5CB", "open-in-app": "\U0000E3CA", "open-in-new": "\U0000E3CB", "open-source-initiative": "\U0000EBAD", "openid": "\U0000E3CC", "opera": "\U0000E3CD", "orbit": "\U0000E017", "order-alphabetical-ascending": "\U0000E20C", "order-alphabetical-descending": "\U0000ED06", "order-bool-ascending": "\U0000E2BD", "order-bool-ascending-variant": "\U0000E98E", "order-bool-descending": "\U0000F383", "order-bool-descending-variant": "\U0000E98F", "order-numeric-ascending": "\U0000E544", "order-numeric-descending": "\U0000E545", "origin": "\U0000EB42", "ornament": "\U0000E3CE", "ornament-variant": "\U0000E3CF", "outdoor-lamp": "\U0000F053", "overscan": "\U0000F004", "owl": "\U0000E3D1", "pac-man": "\U0000EBAE", "package": "\U0000E3D2", "package-down": "\U0000E3D3", "package-up": "\U0000E3D4", "package-variant": "\U0000E3D5", "package-variant-closed": "\U0000E3D6", "page-first": "\U0000E5FF", "page-last": "\U0000E600", "page-layout-body": "\U0000E6F9", "page-layout-footer": "\U0000E6FA", "page-layout-header": "\U0000E6FB", "page-layout-header-footer": "\U0000EF7E", "page-layout-sidebar-left": "\U0000E6FC", "page-layout-sidebar-right": "\U0000E6FD", "page-next": "\U0000EBAF", "page-next-outline": "\U0000EBB0", "page-previous": "\U0000EBB1", "page-previous-outline": "\U0000EBB2", "palette": "\U0000E3D7", "palette-advanced": "\U0000E3D8", "palette-outline": "\U0000EE0B", "palette-swatch": "\U0000E8B4", "palette-swatch-outline": "\U0000F35B", "palm-tree": "\U0000F054", "pan": "\U0000EBB3", "pan-bottom-left": "\U0000EBB4", "pan-bottom-right": "\U0000EBB5", "pan-down": "\U0000EBB6", "pan-horizontal": "\U0000EBB7", "pan-left": "\U0000EBB8", "pan-right": "\U0000EBB9", "pan-top-left": "\U0000EBBA", "pan-top-right": "\U0000EBBB", "pan-up": "\U0000EBBC", "pan-vertical": "\U0000EBBD", "panda": "\U0000E3D9", "pandora": "\U0000E3DA", "panorama": "\U0000E3DB", "panorama-fisheye": "\U0000E3DC", "panorama-horizontal": "\U0000E3DD", "panorama-vertical": "\U0000E3DE", "panorama-wide-angle": "\U0000E3DF", "paper-cut-vertical": "\U0000E3E0", "paper-roll": "\U0000F156", "paper-roll-outline": "\U0000F157", "paperclip": "\U0000E3E1", "parachute": "\U0000ECB3", "parachute-outline": "\U0000ECB4", "parking": "\U0000E3E2", "party-popper": "\U0000F055", "passport": "\U0000E7E2", "passport-biometric": "\U0000EDE0", "pasta": "\U0000F15F", "patio-heater": "\U0000EF7F", "patreon": "\U0000E881", "pause": "\U0000E3E3", "pause-circle": "\U0000E3E4", "pause-circle-outline": "\U0000E3E5", "pause-octagon": "\U0000E3E6", "pause-octagon-outline": "\U0000E3E7", "paw": "\U0000E3E8", "paw-off": "\U0000E656", "pdf-box": "\U0000EE55", "peace": "\U0000E883", "peanut": "\U0000EFFB", "peanut-off": "\U0000EFFC", "peanut-off-outline": "\U0000EFFE", "peanut-outline": "\U0000EFFD", "pen": "\U0000E3E9", "pen-lock": "\U0000EDE1", "pen-minus": "\U0000EDE2", "pen-off": "\U0000EDE3", "pen-plus": "\U0000EDE4", "pen-remove": "\U0000EDE5", "pencil": "\U0000E3EA", "pencil-box": "\U0000E3EB", "pencil-box-multiple": "\U0000F143", "pencil-box-multiple-outline": "\U0000F144", "pencil-box-outline": "\U0000E3EC", "pencil-circle": "\U0000E6FE", "pencil-circle-outline": "\U0000E775", "pencil-lock": "\U0000E3ED", "pencil-lock-outline": "\U0000EDE6", "pencil-minus": "\U0000EDE7", "pencil-minus-outline": "\U0000EDE8", "pencil-off": "\U0000E3EE", "pencil-off-outline": "\U0000EDE9", "pencil-outline": "\U0000ECB5", "pencil-plus": "\U0000EDEA", "pencil-plus-outline": "\U0000EDEB", "pencil-remove": "\U0000EDEC", "pencil-remove-outline": "\U0000EDED", "pencil-ruler": "\U0000F352", "penguin": "\U0000EEBF", "pentagon": "\U0000E700", "pentagon-outline": "\U0000E6FF", "percent": "\U0000E3EF", "percent-outline": "\U0000F277", "periodic-table": "\U0000E8B5", "perspective-less": "\U0000ED22", "perspective-more": "\U0000ED23", "pharmacy": "\U0000E3F0", "phone": "\U0000E3F1", "phone-alert": "\U0000EF19", "phone-alert-outline": "\U0000F18D", "phone-bluetooth": "\U0000E3F2", "phone-bluetooth-outline": "\U0000F18E", "phone-cancel": "\U0000F0BB", "phone-cancel-outline": "\U0000F18F", "phone-check": "\U0000F1A8", "phone-check-outline": "\U0000F1A9", "phone-classic": "\U0000E601", "phone-classic-off": "\U0000F278", "phone-forward": "\U0000E3F3", "phone-forward-outline": "\U0000F190", "phone-hangup": "\U0000E3F4", "phone-hangup-outline": "\U0000F191", "phone-in-talk": "\U0000E3F5", "phone-in-talk-outline": "\U0000F181", "phone-incoming": "\U0000E3F6", "phone-incoming-outline": "\U0000F192", "phone-lock": "\U0000E3F7", "phone-lock-outline": "\U0000F193", "phone-log": "\U0000E3F8", "phone-log-outline": "\U0000F194", "phone-message": "\U0000F195", "phone-message-outline": "\U0000F196", "phone-minus": "\U0000E657", "phone-minus-outline": "\U0000F197", "phone-missed": "\U0000E3F9", "phone-missed-outline": "\U0000F1A4", "phone-off": "\U0000EDEE", "phone-off-outline": "\U0000F1A5", "phone-outgoing": "\U0000E3FA", "phone-outgoing-outline": "\U0000F198", "phone-outline": "\U0000EDEF", "phone-paused": "\U0000E3FB", "phone-paused-outline": "\U0000F199", "phone-plus": "\U0000E658", "phone-plus-outline": "\U0000F19A", "phone-return": "\U0000E82E", "phone-return-outline": "\U0000F19B", "phone-ring": "\U0000F1AA", "phone-ring-outline": "\U0000F1AB", "phone-rotate-landscape": "\U0000E884", "phone-rotate-portrait": "\U0000E885", "phone-settings": "\U0000E3FC", "phone-settings-outline": "\U0000F19C", "phone-voip": "\U0000E3FD", "pi": "\U0000E3FE", "pi-box": "\U0000E3FF", "pi-hole": "\U0000EDF0", "piano": "\U0000E67C", "pickaxe": "\U0000E8B6", "picture-in-picture-bottom-right": "\U0000EE56", "picture-in-picture-bottom-right-outline": "\U0000EE57", "picture-in-picture-top-right": "\U0000EE58", "picture-in-picture-top-right-outline": "\U0000EE59", "pier": "\U0000E886", "pier-crane": "\U0000E887", "pig": "\U0000E400", "pig-variant": "\U0000F005", "piggy-bank": "\U0000F006", "pill": "\U0000E401", "pillar": "\U0000E701", "pin": "\U0000E402", "pin-off": "\U0000E403", "pin-off-outline": "\U0000E92F", "pin-outline": "\U0000E930", "pine-tree": "\U0000E404", "pine-tree-box": "\U0000E405", "pinterest": "\U0000E406", "pinwheel": "\U0000EAD4", "pinwheel-outline": "\U0000EAD5", "pipe": "\U0000E7E4", "pipe-disconnected": "\U0000E7E5", "pipe-leak": "\U0000E888", "pipe-wrench": "\U0000F353", "pirate": "\U0000EA07", "pistol": "\U0000E702", "piston": "\U0000E889", "pizza": "\U0000E408", "play": "\U0000E409", "play-box": "\U0000F279", "play-box-multiple": "\U0000ED18", "play-box-multiple-outline": "\U0000F3E5", "play-box-outline": "\U0000E40A", "play-circle": "\U0000E40B", "play-circle-outline": "\U0000E40C", "play-network": "\U0000E88A", "play-network-outline": "\U0000ECB6", "play-outline": "\U0000EF1A", "play-pause": "\U0000E40D", "play-protected-content": "\U0000E40E", "play-speed": "\U0000E8FE", "playlist-check": "\U0000E5C6", "playlist-edit": "\U0000E8FF", "playlist-minus": "\U0000E40F", "playlist-music": "\U0000ECB7", "playlist-music-outline": "\U0000ECB8", "playlist-play": "\U0000E410", "playlist-plus": "\U0000E411", "playlist-remove": "\U0000E412", "playlist-star": "\U0000EDF1", "plex": "\U0000E6B9", "plus": "\U0000E414", "plus-box": "\U0000E415", "plus-box-multiple": "\U0000E333", "plus-box-multiple-outline": "\U0000F142", "plus-box-outline": "\U0000E703", "plus-circle": "\U0000E416", "plus-circle-multiple": "\U0000E34B", "plus-circle-multiple-outline": "\U0000E417", "plus-circle-outline": "\U0000E418", "plus-minus": "\U0000E991", "plus-minus-box": "\U0000E992", "plus-network": "\U0000E419", "plus-network-outline": "\U0000ECB9", "plus-one": "\U0000E41A", "plus-outline": "\U0000E704", "plus-thick": "\U0000F1EB", "podcast": "\U0000E993", "podium": "\U0000ED24", "podium-bronze": "\U0000ED25", "podium-gold": "\U0000ED26", "podium-silver": "\U0000ED27", "point-of-sale": "\U0000ED91", "pokeball": "\U0000E41C", "pokemon-go": "\U0000EA08", "poker-chip": "\U0000E82F", "polaroid": "\U0000E41D", "police-badge": "\U0000F166", "police-badge-outline": "\U0000F167", "poll": "\U0000E41E", "poll-box": "\U0000E41F", "poll-box-outline": "\U0000F27A", "polymer": "\U0000E420", "pool": "\U0000E605", "popcorn": "\U0000E421", "post": "\U0000F007", "post-outline": "\U0000F008", "postage-stamp": "\U0000ECBA", "pot": "\U0000E2E4", "pot-mix": "\U0000E65A", "pot-mix-outline": "\U0000E676", "pot-outline": "\U0000E2FE", "pot-steam": "\U0000E659", "pot-steam-outline": "\U0000E325", "pound": "\U0000E422", "pound-box": "\U0000E423", "pound-box-outline": "\U0000F17E", "power": "\U0000E424", "power-cycle": "\U0000E900", "power-off": "\U0000E901", "power-on": "\U0000E902", "power-plug": "\U0000E6A4", "power-plug-off": "\U0000E6A5", "power-settings": "\U0000E425", "power-sleep": "\U0000E903", "power-socket": "\U0000E426", "power-socket-au": "\U0000E904", "power-socket-de": "\U0000F106", "power-socket-eu": "\U0000E7E6", "power-socket-fr": "\U0000F107", "power-socket-jp": "\U0000F108", "power-socket-uk": "\U0000E7E7", "power-socket-us": "\U0000E7E8", "power-standby": "\U0000E905", "powershell": "\U0000EA09", "prescription": "\U0000E705", "presentation": "\U0000E427", "presentation-play": "\U0000E428", "printer": "\U0000E429", "printer-3d": "\U0000E42A", "printer-3d-nozzle": "\U0000EE5A", "printer-3d-nozzle-alert": "\U0000F1BF", "printer-3d-nozzle-alert-outline": "\U0000F1C0", "printer-3d-nozzle-outline": "\U0000EE5B", "printer-alert": "\U0000E42B", "printer-check": "\U0000F145", "printer-off": "\U0000EE5C", "printer-pos": "\U0000F056", "printer-settings": "\U0000E706", "printer-wireless": "\U0000EA0A", "priority-high": "\U0000E602", "priority-low": "\U0000E603", "professional-hexagon": "\U0000E42C", "progress-alert": "\U0000ECBB", "progress-check": "\U0000E994", "progress-clock": "\U0000E995", "progress-close": "\U0000F109", "progress-download": "\U0000E996", "progress-upload": "\U0000E997", "progress-wrench": "\U0000ECBC", "projector": "\U0000E42D", "projector-screen": "\U0000E42E", "propane-tank": "\U0000F356", "propane-tank-outline": "\U0000F357", "protocol": "\U0000EFD7", "publish": "\U0000E6A6", "pulse": "\U0000E42F", "pumpkin": "\U0000EBBE", "purse": "\U0000EF1B", "purse-outline": "\U0000EF1C", "puzzle": "\U0000E430", "puzzle-outline": "\U0000EA65", "qi": "\U0000E998", "qqchat": "\U0000E604", "qrcode": "\U0000E431", "qrcode-edit": "\U0000E8B7", "qrcode-minus": "\U0000F18B", "qrcode-plus": "\U0000F18A", "qrcode-remove": "\U0000F18C", "qrcode-scan": "\U0000E432", "quadcopter": "\U0000E433", "quality-high": "\U0000E434", "quality-low": "\U0000EA0B", "quality-medium": "\U0000EA0C", "quora": "\U0000ED28", "rabbit": "\U0000E906", "racing-helmet": "\U0000ED92", "racquetball": "\U0000ED93", "radar": "\U0000E436", "radiator": "\U0000E437", "radiator-disabled": "\U0000EAD6", "radiator-off": "\U0000EAD7", "radio": "\U0000E438", "radio-am": "\U0000ECBD", "radio-fm": "\U0000ECBE", "radio-handheld": "\U0000E439", "radio-off": "\U0000F21B", "radio-tower": "\U0000E43A", "radioactive": "\U0000E43B", "radioactive-off": "\U0000EEC0", "radiobox-blank": "\U0000E43C", "radiobox-marked": "\U0000E43D", "radius": "\U0000ECBF", "radius-outline": "\U0000ECC0", "railroad-light": "\U0000EF1D", "raspberry-pi": "\U0000E43E", "ray-end": "\U0000E43F", "ray-end-arrow": "\U0000E440", "ray-start": "\U0000E441", "ray-start-arrow": "\U0000E442", "ray-start-end": "\U0000E443", "ray-vertex": "\U0000E444", "react": "\U0000E707", "read": "\U0000E446", "receipt": "\U0000E448", "record": "\U0000E449", "record-circle": "\U0000EEC1", "record-circle-outline": "\U0000EEC2", "record-player": "\U0000E999", "record-rec": "\U0000E44A", "rectangle": "\U0000EE5D", "rectangle-outline": "\U0000EE5E", "recycle": "\U0000E44B", "recycle-variant": "\U0000F39C", "reddit": "\U0000E44C", "redhat": "\U0000F11A", "redo": "\U0000E44D", "redo-variant": "\U0000E44E", "reflect-horizontal": "\U0000EA0D", "reflect-vertical": "\U0000EA0E", "refresh": "\U0000E44F", "refresh-circle": "\U0000F376", "regex": "\U0000E450", "registered-trademark": "\U0000EA66", "relative-scale": "\U0000E451", "reload": "\U0000E452", "reload-alert": "\U0000F10A", "reminder": "\U0000E88B", "remote": "\U0000E453", "remote-desktop": "\U0000E8B8", "remote-off": "\U0000EEC3", "remote-tv": "\U0000EEC4", "remote-tv-off": "\U0000EEC5", "rename-box": "\U0000E454", "reorder-horizontal": "\U0000E687", "reorder-vertical": "\U0000E688", "repeat": "\U0000E455", "repeat-off": "\U0000E456", "repeat-once": "\U0000E457", "replay": "\U0000E458", "reply": "\U0000E459", "reply-all": "\U0000E45A", "reply-all-outline": "\U0000EF1E", "reply-circle": "\U0000F1AD", "reply-outline": "\U0000EF1F", "reproduction": "\U0000E45B", "resistor": "\U0000EB43", "resistor-nodes": "\U0000EB44", "resize": "\U0000EA67", "resize-bottom-right": "\U0000E45C", "responsive": "\U0000E45D", "restart": "\U0000E708", "restart-alert": "\U0000F10B", "restart-off": "\U0000ED94", "restore": "\U0000E99A", "restore-alert": "\U0000F10C", "rewind": "\U0000E45E", "rewind-10": "\U0000ED29", "rewind-30": "\U0000ED95", "rewind-5": "\U0000F1F8", "rewind-outline": "\U0000E709", "rhombus": "\U0000E70A", "rhombus-medium": "\U0000EA0F", "rhombus-outline": "\U0000E70B", "rhombus-split": "\U0000EA10", "ribbon": "\U0000E45F", "rice": "\U0000E7E9", "ring": "\U0000E7EA", "rivet": "\U0000EE5F", "road": "\U0000E460", "road-variant": "\U0000E461", "robber": "\U0000F057", "robot": "\U0000E6A8", "robot-industrial": "\U0000EB45", "robot-mower": "\U0000F1F6", "robot-mower-outline": "\U0000F1F2", "robot-vacuum": "\U0000E70C", "robot-vacuum-variant": "\U0000E907", "rocket": "\U0000E462", "rocket-outline": "\U0000F3AE", "rodent": "\U0000F326", "roller-skate": "\U0000ED2A", "roller-skate-off": "\U0000E144", "rollerblade": "\U0000ED2B", "rollerblade-off": "\U0000E02D", "rollupjs": "\U0000EBBF", "roman-numeral-1": "\U0000F087", "roman-numeral-10": "\U0000F090", "roman-numeral-2": "\U0000F088", "roman-numeral-3": "\U0000F089", "roman-numeral-4": "\U0000F08A", "roman-numeral-5": "\U0000F08B", "roman-numeral-6": "\U0000F08C", "roman-numeral-7": "\U0000F08D", "roman-numeral-8": "\U0000F08E", "roman-numeral-9": "\U0000F08F", "room-service": "\U0000E88C", "room-service-outline": "\U0000ED96", "rotate-3d": "\U0000EEC6", "rotate-3d-variant": "\U0000E463", "rotate-left": "\U0000E464", "rotate-left-variant": "\U0000E465", "rotate-orbit": "\U0000ED97", "rotate-right": "\U0000E466", "rotate-right-variant": "\U0000E467", "rounded-corner": "\U0000E606", "router": "\U0000F1E1", "router-network": "\U0000F086", "router-wireless": "\U0000E468", "router-wireless-settings": "\U0000EA68", "routes": "\U0000E469", "routes-clock": "\U0000F058", "rowing": "\U0000E607", "rss": "\U0000E46A", "rss-box": "\U0000E46B", "rss-off": "\U0000EF20", "rugby": "\U0000ED98", "ruler": "\U0000E46C", "ruler-square": "\U0000ECC1", "ruler-square-compass": "\U0000EEBD", "run": "\U0000E70D", "run-fast": "\U0000E46D", "rv-truck": "\U0000F1D3", "sack": "\U0000ED2D", "sack-percent": "\U0000ED2E", "safe": "\U0000EA69", "safe-square": "\U0000F27B", "safe-square-outline": "\U0000F27C", "safety-goggles": "\U0000ED2F", "sail-boat": "\U0000EEC7", "sale": "\U0000E46E", "salesforce": "\U0000E88D", "sass": "\U0000E7EB", "satellite": "\U0000E46F", "satellite-uplink": "\U0000E908", "satellite-variant": "\U0000E470", "sausage": "\U0000E8B9", "saw-blade": "\U0000EE60", "saxophone": "\U0000E608", "scale": "\U0000E471", "scale-balance": "\U0000E5D0", "scale-bathroom": "\U0000E472", "scale-off": "\U0000F059", "scan-helper": "\U0000F3D7", "scanner": "\U0000E6AA", "scanner-off": "\U0000E909", "scatter-plot": "\U0000EEC8", "scatter-plot-outline": "\U0000EEC9", "school": "\U0000E473", "school-outline": "\U0000F17F", "scissors-cutting": "\U0000EA6A", "scooter": "\U0000F1E8", "scoreboard": "\U0000F27D", "scoreboard-outline": "\U0000F27E", "screen-rotation": "\U0000E474", "screen-rotation-lock": "\U0000E477", "screw-flat-top": "\U0000EDF2", "screw-lag": "\U0000EDF3", "screw-machine-flat-top": "\U0000EDF4", "screw-machine-round-top": "\U0000EDF5", "screw-round-top": "\U0000EDF6", "screwdriver": "\U0000E475", "script": "\U0000EBC0", "script-outline": "\U0000E476", "script-text": "\U0000EBC1", "script-text-outline": "\U0000EBC2", "sd": "\U0000E478", "seal": "\U0000E479", "seal-variant": "\U0000EFD8", "search-web": "\U0000E70E", "seat": "\U0000ECC2", "seat-flat": "\U0000E47A", "seat-flat-angled": "\U0000E47B", "seat-individual-suite": "\U0000E47C", "seat-legroom-extra": "\U0000E47D", "seat-legroom-normal": "\U0000E47E", "seat-legroom-reduced": "\U0000E47F", "seat-outline": "\U0000ECC3", "seat-passenger": "\U0000F248", "seat-recline-extra": "\U0000E480", "seat-recline-normal": "\U0000E481", "seatbelt": "\U0000ECC4", "security": "\U0000E482", "security-network": "\U0000E483", "seed": "\U0000EE61", "seed-off": "\U0000F3FC", "seed-off-outline": "\U0000F3FD", "seed-outline": "\U0000EE62", "segment": "\U0000EECA", "select": "\U0000E484", "select-all": "\U0000E485", "select-color": "\U0000ED30", "select-compare": "\U0000EAD8", "select-drag": "\U0000EA6B", "select-group": "\U0000EF81", "select-inverse": "\U0000E486", "select-marker": "\U0000F27F", "select-multiple": "\U0000F280", "select-multiple-marker": "\U0000F281", "select-off": "\U0000E487", "select-place": "\U0000EFD9", "select-search": "\U0000F203", "selection": "\U0000E488", "selection-drag": "\U0000EA6C", "selection-ellipse": "\U0000ED31", "selection-ellipse-arrow-inside": "\U0000EF21", "selection-marker": "\U0000F282", "selection-multiple-marker": "\U0000F283", "selection-mutliple": "\U0000F284", "selection-off": "\U0000E776", "selection-search": "\U0000F204", "semantic-web": "\U0000F315", "send": "\U0000E489", "send-check": "\U0000F160", "send-check-outline": "\U0000F161", "send-circle": "\U0000EDF7", "send-circle-outline": "\U0000EDF8", "send-clock": "\U0000F162", "send-clock-outline": "\U0000F163", "send-lock": "\U0000E7EC", "send-lock-outline": "\U0000F165", "send-outline": "\U0000F164", "serial-port": "\U0000E65B", "server": "\U0000E48A", "server-minus": "\U0000E48B", "server-network": "\U0000E48C", "server-network-off": "\U0000E48D", "server-off": "\U0000E48E", "server-plus": "\U0000E48F", "server-remove": "\U0000E490", "server-security": "\U0000E491", "set-all": "\U0000E777", "set-center": "\U0000E778", "set-center-right": "\U0000E779", "set-left": "\U0000E77A", "set-left-center": "\U0000E77B", "set-left-right": "\U0000E77C", "set-none": "\U0000E77D", "set-right": "\U0000E77E", "set-top-box": "\U0000E99E", "settings-helper": "\U0000EA6D", "shaker": "\U0000F10D", "shaker-outline": "\U0000F10E", "shape": "\U0000E830", "shape-circle-plus": "\U0000E65C", "shape-outline": "\U0000E831", "shape-oval-plus": "\U0000F1F9", "shape-plus": "\U0000E494", "shape-polygon-plus": "\U0000E65D", "shape-rectangle-plus": "\U0000E65E", "shape-square-plus": "\U0000E65F", "share": "\U0000E495", "share-all": "\U0000F1F3", "share-all-outline": "\U0000F1F4", "share-circle": "\U0000F1AC", "share-off": "\U0000EF22", "share-off-outline": "\U0000EF23", "share-outline": "\U0000E931", "share-variant": "\U0000E496", "sheep": "\U0000ECC5", "shield": "\U0000E497", "shield-account": "\U0000E88E", "shield-account-outline": "\U0000EA11", "shield-airplane": "\U0000E6BA", "shield-airplane-outline": "\U0000ECC6", "shield-alert": "\U0000EECB", "shield-alert-outline": "\U0000EECC", "shield-bug": "\U0000F3D9", "shield-bug-outline": "\U0000F3DA", "shield-car": "\U0000EF82", "shield-check": "\U0000E564", "shield-check-outline": "\U0000ECC7", "shield-cross": "\U0000ECC8", "shield-cross-outline": "\U0000ECC9", "shield-edit": "\U0000F19F", "shield-edit-outline": "\U0000F1A0", "shield-half": "\U0000F35F", "shield-half-full": "\U0000E77F", "shield-home": "\U0000E689", "shield-home-outline": "\U0000ECCA", "shield-key": "\U0000EBC3", "shield-key-outline": "\U0000EBC4", "shield-link-variant": "\U0000ED32", "shield-link-variant-outline": "\U0000ED33", "shield-lock": "\U0000E99C", "shield-lock-outline": "\U0000ECCB", "shield-off": "\U0000E99D", "shield-off-outline": "\U0000E99B", "shield-outline": "\U0000E498", "shield-plus": "\U0000EAD9", "shield-plus-outline": "\U0000EADA", "shield-refresh": "\U0000E0A9", "shield-refresh-outline": "\U0000E1DF", "shield-remove": "\U0000EADB", "shield-remove-outline": "\U0000EADC", "shield-search": "\U0000ED99", "shield-star": "\U0000F13A", "shield-star-outline": "\U0000F13B", "shield-sun": "\U0000F05C", "shield-sun-outline": "\U0000F05D", "shield-sync": "\U0000F1A1", "shield-sync-outline": "\U0000F1A2", "ship-wheel": "\U0000E832", "shoe-formal": "\U0000EB46", "shoe-heel": "\U0000EB47", "shoe-print": "\U0000EDF9", "shopping": "\U0000E499", "shopping-music": "\U0000E49A", "shopping-outline": "\U0000F1D4", "shopping-search": "\U0000EF83", "shovel": "\U0000E70F", "shovel-off": "\U0000E710", "shower": "\U0000E99F", "shower-head": "\U0000E9A0", "shredder": "\U0000E49B", "shuffle": "\U0000E49C", "shuffle-disabled": "\U0000E49D", "shuffle-variant": "\U0000E49E", "shuriken": "\U0000F37E", "sigma": "\U0000E49F", "sigma-lower": "\U0000E62A", "sign-caution": "\U0000E4A0", "sign-direction": "\U0000E780", "sign-direction-minus": "\U0000EFFF", "sign-direction-plus": "\U0000EFDB", "sign-direction-remove": "\U0000EFDC", "sign-real-estate": "\U0000F117", "sign-text": "\U0000E781", "signal": "\U0000E4A1", "signal-2g": "\U0000E711", "signal-3g": "\U0000E712", "signal-4g": "\U0000E713", "signal-5g": "\U0000EA6E", "signal-cellular-1": "\U0000E8BB", "signal-cellular-2": "\U0000E8BC", "signal-cellular-3": "\U0000E8BD", "signal-cellular-outline": "\U0000E8BE", "signal-distance-variant": "\U0000EE63", "signal-hspa": "\U0000E714", "signal-hspa-plus": "\U0000E715", "signal-off": "\U0000E782", "signal-variant": "\U0000E609", "signature": "\U0000EDFA", "signature-freehand": "\U0000EDFB", "signature-image": "\U0000EDFC", "signature-text": "\U0000EDFD", "silo": "\U0000EB48", "silverware": "\U0000E4A2", "silverware-clean": "\U0000EFDD", "silverware-fork": "\U0000E4A3", "silverware-fork-knife": "\U0000EA6F", "silverware-spoon": "\U0000E4A4", "silverware-variant": "\U0000E4A5", "sim": "\U0000E4A6", "sim-alert": "\U0000E4A7", "sim-off": "\U0000E4A8", "simple-icons": "\U0000F31C", "sina-weibo": "\U0000EADE", "sitemap": "\U0000E4A9", "size-l": "\U0000F3A5", "size-m": "\U0000F3A4", "size-s": "\U0000F3A3", "size-xl": "\U0000F3A6", "size-xs": "\U0000F3A2", "size-xxl": "\U0000F3A7", "size-xxs": "\U0000F3A1", "size-xxxl": "\U0000F3A8", "skate": "\U0000ED34", "skew-less": "\U0000ED35", "skew-more": "\U0000ED36", "ski": "\U0000F303", "ski-cross-country": "\U0000F304", "ski-water": "\U0000F305", "skip-backward": "\U0000E4AA", "skip-backward-outline": "\U0000EF24", "skip-forward": "\U0000E4AB", "skip-forward-outline": "\U0000EF25", "skip-next": "\U0000E4AC", "skip-next-circle": "\U0000E660", "skip-next-circle-outline": "\U0000E661", "skip-next-outline": "\U0000EF26", "skip-previous": "\U0000E4AD", "skip-previous-circle": "\U0000E662", "skip-previous-circle-outline": "\U0000E663", "skip-previous-outline": "\U0000EF27", "skull": "\U0000E68B", "skull-crossbones": "\U0000EBC5", "skull-crossbones-outline": "\U0000EBC6", "skull-outline": "\U0000EBC7", "skype": "\U0000E4AE", "skype-business": "\U0000E4AF", "slack": "\U0000E4B0", "slash-forward": "\U0000EFDE", "slash-forward-box": "\U0000EFDF", "sleep": "\U0000E4B1", "sleep-off": "\U0000E4B2", "slope-downhill": "\U0000EDFE", "slope-uphill": "\U0000EDFF", "slot-machine": "\U0000F113", "slot-machine-outline": "\U0000F114", "smart-card": "\U0000F0BC", "smart-card-outline": "\U0000F0BD", "smart-card-reader": "\U0000F0BE", "smart-card-reader-outline": "\U0000F0BF", "smog": "\U0000EA70", "smoke-detector": "\U0000E391", "smoking": "\U0000E4B3", "smoking-off": "\U0000E4B4", "snapchat": "\U0000E4B5", "snowboard": "\U0000F306", "snowflake": "\U0000E716", "snowflake-alert": "\U0000EF28", "snowflake-melt": "\U0000F2CA", "snowflake-variant": "\U0000EF29", "snowman": "\U0000E4B6", "soccer": "\U0000E4B7", "soccer-field": "\U0000E833", "sofa": "\U0000E4B8", "solar-panel": "\U0000ED9A", "solar-panel-large": "\U0000ED9B", "solar-power": "\U0000EA71", "soldering-iron": "\U0000F091", "solid": "\U0000E68C", "sony-playstation": "\U0000E413", "sort": "\U0000E4B9", "sort-alphabetical-ascending": "\U0000E5BC", "sort-alphabetical-ascending-variant": "\U0000F147", "sort-alphabetical-descending": "\U0000E5BE", "sort-alphabetical-descending-variant": "\U0000F148", "sort-alphabetical-variant": "\U0000E4BA", "sort-ascending": "\U0000E4BB", "sort-bool-ascending": "\U0000F384", "sort-bool-ascending-variant": "\U0000F385", "sort-bool-descending": "\U0000F386", "sort-bool-descending-variant": "\U0000F387", "sort-descending": "\U0000E4BC", "sort-numeric-ascending": "\U0000F388", "sort-numeric-ascending-variant": "\U0000E90C", "sort-numeric-descending": "\U0000F389", "sort-numeric-descending-variant": "\U0000EAD1", "sort-numeric-variant": "\U0000E4BD", "sort-reverse-variant": "\U0000E33B", "sort-variant": "\U0000E4BE", "sort-variant-lock": "\U0000ECCC", "sort-variant-lock-open": "\U0000ECCD", "sort-variant-remove": "\U0000F146", "soundcloud": "\U0000E4BF", "source-branch": "\U0000E62B", "source-commit": "\U0000E717", "source-commit-end": "\U0000E718", "source-commit-end-local": "\U0000E719", "source-commit-local": "\U0000E71A", "source-commit-next-local": "\U0000E71B", "source-commit-start": "\U0000E71C", "source-commit-start-next-local": "\U0000E71D", "source-fork": "\U0000E4C0", "source-merge": "\U0000E62C", "source-pull": "\U0000E4C1", "source-repository": "\U0000ECCE", "source-repository-multiple": "\U0000ECCF", "soy-sauce": "\U0000E7ED", "soy-sauce-off": "\U0000F3FB", "spa": "\U0000ECD0", "spa-outline": "\U0000ECD1", "space-invaders": "\U0000EBC8", "space-station": "\U0000F382", "spade": "\U0000EE64", "speaker": "\U0000E4C2", "speaker-bluetooth": "\U0000E9A1", "speaker-multiple": "\U0000ED37", "speaker-off": "\U0000E4C3", "speaker-wireless": "\U0000E71E", "speedometer": "\U0000E4C4", "speedometer-medium": "\U0000EF84", "speedometer-slow": "\U0000EF85", "spellcheck": "\U0000E4C5", "spider": "\U0000F1E9", "spider-thread": "\U0000F1EA", "spider-web": "\U0000EBC9", "spotify": "\U0000E4C6", "spotlight": "\U0000E4C7", "spotlight-beam": "\U0000E4C8", "spray": "\U0000E664", "spray-bottle": "\U0000EADF", "sprinkler": "\U0000F05E", "sprinkler-variant": "\U0000F05F", "sprout": "\U0000EE65", "sprout-outline": "\U0000EE66", "square": "\U0000E763", "square-edit-outline": "\U0000E90B", "square-medium": "\U0000EA12", "square-medium-outline": "\U0000EA13", "square-off": "\U0000F2ED", "square-off-outline": "\U0000F2EE", "square-outline": "\U0000E762", "square-root": "\U0000E783", "square-root-box": "\U0000E9A2", "square-small": "\U0000EA14", "squeegee": "\U0000EAE0", "ssh": "\U0000E8BF", "stack-exchange": "\U0000E60A", "stack-overflow": "\U0000E4CB", "stackpath": "\U0000E358", "stadium": "\U0000EFF8", "stadium-variant": "\U0000E71F", "stairs": "\U0000E4CC", "stairs-box": "\U0000F39D", "stairs-down": "\U0000F2BD", "stairs-up": "\U0000F2BC", "stamper": "\U0000ED38", "standard-definition": "\U0000E7EE", "star": "\U0000E4CD", "star-box": "\U0000EA72", "star-box-multiple": "\U0000F285", "star-box-multiple-outline": "\U0000F286", "star-box-outline": "\U0000EA73", "star-circle": "\U0000E4CE", "star-circle-outline": "\U0000E9A3", "star-face": "\U0000E9A4", "star-four-points": "\U0000EAE1", "star-four-points-outline": "\U0000EAE2", "star-half": "\U0000E245", "star-half-full": "\U0000E4CF", "star-off": "\U0000E4D0", "star-outline": "\U0000E4D1", "star-three-points": "\U0000EAE3", "star-three-points-outline": "\U0000EAE4", "state-machine": "\U0000F1EE", "steam": "\U0000E4D2", "steering": "\U0000E4D3", "steering-off": "\U0000E90D", "step-backward": "\U0000E4D4", "step-backward-2": "\U0000E4D5", "step-forward": "\U0000E4D6", "step-forward-2": "\U0000E4D7", "stethoscope": "\U0000E4D8", "sticker": "\U0000F363", "sticker-alert": "\U0000F364", "sticker-alert-outline": "\U0000F365", "sticker-check": "\U0000F366", "sticker-check-outline": "\U0000F367", "sticker-circle-outline": "\U0000E5CF", "sticker-emoji": "\U0000E784", "sticker-minus": "\U0000F368", "sticker-minus-outline": "\U0000F369", "sticker-outline": "\U0000F36A", "sticker-plus": "\U0000F36B", "sticker-plus-outline": "\U0000F36C", "sticker-remove": "\U0000F36D", "sticker-remove-outline": "\U0000F36E", "stocking": "\U0000E4D9", "stomach": "\U0000F092", "stop": "\U0000E4DA", "stop-circle": "\U0000E665", "stop-circle-outline": "\U0000E666", "store": "\U0000E4DB", "store-24-hour": "\U0000E4DC", "store-outline": "\U0000F360", "storefront": "\U0000E7C6", "storefront-outline": "\U0000F0C0", "stove": "\U0000E4DD", "strategy": "\U0000F1D5", "stretch-to-page": "\U0000EF2A", "stretch-to-page-outline": "\U0000EF2B", "string-lights": "\U0000F2B9", "string-lights-off": "\U0000F2BA", "subdirectory-arrow-left": "\U0000E60B", "subdirectory-arrow-right": "\U0000E60C", "subtitles": "\U0000EA15", "subtitles-outline": "\U0000EA16", "subway": "\U0000E6AB", "subway-alert-variant": "\U0000ED9C", "subway-variant": "\U0000E4DE", "summit": "\U0000E785", "sunglasses": "\U0000E4DF", "surround-sound": "\U0000E5C4", "surround-sound-2-0": "\U0000E7EF", "surround-sound-3-1": "\U0000E7F0", "surround-sound-5-1": "\U0000E7F1", "surround-sound-7-1": "\U0000E7F2", "svg": "\U0000E720", "swap-horizontal": "\U0000E4E0", "swap-horizontal-bold": "\U0000EBCC", "swap-horizontal-circle": "\U0000EFE0", "swap-horizontal-circle-outline": "\U0000EFE1", "swap-horizontal-variant": "\U0000E8C0", "swap-vertical": "\U0000E4E1", "swap-vertical-bold": "\U0000EBCD", "swap-vertical-circle": "\U0000EFE2", "swap-vertical-circle-outline": "\U0000EFE3", "swap-vertical-variant": "\U0000E8C1", "swim": "\U0000E4E2", "switch": "\U0000E4E3", "sword": "\U0000E4E4", "sword-cross": "\U0000E786", "syllabary-hangul": "\U0000F332", "syllabary-hiragana": "\U0000F333", "syllabary-katakana": "\U0000F334", "syllabary-katakana-half-width": "\U0000F335", "symfony": "\U0000EAE5", "sync": "\U0000E4E5", "sync-alert": "\U0000E4E6", "sync-circle": "\U0000F377", "sync-off": "\U0000E4E7", "tab": "\U0000E4E8", "tab-minus": "\U0000EB4A", "tab-plus": "\U0000E75B", "tab-remove": "\U0000EB4B", "tab-unselected": "\U0000E4E9", "table": "\U0000E4EA", "table-account": "\U0000F3B8", "table-alert": "\U0000F3B9", "table-arrow-down": "\U0000F3BA", "table-arrow-left": "\U0000F3BB", "table-arrow-right": "\U0000F3BC", "table-arrow-up": "\U0000F3BD", "table-border": "\U0000EA17", "table-cancel": "\U0000F3BE", "table-chair": "\U0000F060", "table-check": "\U0000F3BF", "table-clock": "\U0000F3C0", "table-cog": "\U0000F3C1", "table-column": "\U0000E834", "table-column-plus-after": "\U0000E4EB", "table-column-plus-before": "\U0000E4EC", "table-column-remove": "\U0000E4ED", "table-column-width": "\U0000E4EE", "table-edit": "\U0000E4EF", "table-eye": "\U0000F093", "table-eye-off": "\U0000F3C2", "table-furniture": "\U0000E5BB", "table-headers-eye": "\U0000F21C", "table-headers-eye-off": "\U0000F21D", "table-heart": "\U0000F3C3", "table-key": "\U0000F3C4", "table-large": "\U0000E4F0", "table-large-plus": "\U0000EF86", "table-large-remove": "\U0000EF87", "table-lock": "\U0000F3C5", "table-merge-cells": "\U0000E9A5", "table-minus": "\U0000F3C6", "table-multiple": "\U0000F3C7", "table-network": "\U0000F3C8", "table-of-contents": "\U0000E835", "table-off": "\U0000F3C9", "table-plus": "\U0000EA74", "table-refresh": "\U0000F39F", "table-remove": "\U0000EA75", "table-row": "\U0000E836", "table-row-height": "\U0000E4F1", "table-row-plus-after": "\U0000E4F2", "table-row-plus-before": "\U0000E4F3", "table-row-remove": "\U0000E4F4", "table-search": "\U0000E90E", "table-settings": "\U0000E837", "table-star": "\U0000F3CA", "table-sync": "\U0000F3A0", "table-tennis": "\U0000EE67", "tablet": "\U0000E4F5", "tablet-android": "\U0000E4F6", "tablet-cellphone": "\U0000E9A6", "tablet-dashboard": "\U0000EECD", "tablet-ipad": "\U0000E4F7", "taco": "\U0000E761", "tag": "\U0000E4F8", "tag-faces": "\U0000E4F9", "tag-heart": "\U0000E68A", "tag-heart-outline": "\U0000EBCE", "tag-minus": "\U0000E90F", "tag-minus-outline": "\U0000F21E", "tag-multiple": "\U0000E4FA", "tag-multiple-outline": "\U0000F2F6", "tag-off": "\U0000F21F", "tag-off-outline": "\U0000F220", "tag-outline": "\U0000E4FB", "tag-plus": "\U0000E721", "tag-plus-outline": "\U0000F221", "tag-remove": "\U0000E722", "tag-remove-outline": "\U0000F222", "tag-text": "\U0000F223", "tag-text-outline": "\U0000E4FC", "tank": "\U0000ED39", "tanker-truck": "\U0000EFE4", "tape-measure": "\U0000EB4C", "target": "\U0000E4FD", "target-account": "\U0000EBCF", "target-variant": "\U0000EA76", "taxi": "\U0000E4FE", "tea": "\U0000ED9D", "tea-outline": "\U0000ED9E", "teach": "\U0000E88F", "teamviewer": "\U0000E4FF", "telegram": "\U0000E500", "telescope": "\U0000EB4D", "television": "\U0000E501", "television-ambient-light": "\U0000F355", "television-box": "\U0000E838", "television-classic": "\U0000E7F3", "television-classic-off": "\U0000E839", "television-clean": "\U0000F10F", "television-guide": "\U0000E502", "television-off": "\U0000E83A", "television-pause": "\U0000EF88", "television-play": "\U0000EECE", "television-stop": "\U0000EF89", "temperature-celsius": "\U0000E503", "temperature-fahrenheit": "\U0000E504", "temperature-kelvin": "\U0000E505", "tennis": "\U0000ED9F", "tennis-ball": "\U0000E506", "tent": "\U0000E507", "terraform": "\U0000F061", "terrain": "\U0000E508", "test-tube": "\U0000E667", "test-tube-empty": "\U0000E910", "test-tube-off": "\U0000E911", "text": "\U0000E9A7", "text-box": "\U0000E219", "text-box-check": "\U0000EEA5", "text-box-check-outline": "\U0000EEA6", "text-box-minus": "\U0000EEA7", "text-box-minus-outline": "\U0000EEA8", "text-box-multiple": "\U0000EAB6", "text-box-multiple-outline": "\U0000EAB7", "text-box-outline": "\U0000E9EC", "text-box-plus": "\U0000EEA9", "text-box-plus-outline": "\U0000EEAA", "text-box-remove": "\U0000EEAB", "text-box-remove-outline": "\U0000EEAC", "text-box-search": "\U0000EEAD", "text-box-search-outline": "\U0000EEAE", "text-recognition": "\U0000F13C", "text-search": "\U0000F3B7", "text-shadow": "\U0000E668", "text-short": "\U0000E9A8", "text-subject": "\U0000E9A9", "text-to-speech": "\U0000E509", "text-to-speech-off": "\U0000E50A", "textarea": "\U0000F094", "textbox": "\U0000E60D", "textbox-lock": "\U0000F35C", "textbox-password": "\U0000E7F4", "texture": "\U0000E50B", "texture-box": "\U0000EFE5", "theater": "\U0000E50C", "theme-light-dark": "\U0000E50D", "thermometer": "\U0000E50E", "thermometer-alert": "\U0000EE00", "thermometer-chevron-down": "\U0000EE01", "thermometer-chevron-up": "\U0000EE02", "thermometer-high": "\U0000F0C1", "thermometer-lines": "\U0000E50F", "thermometer-low": "\U0000F0C2", "thermometer-minus": "\U0000EE03", "thermometer-plus": "\U0000EE04", "thermostat": "\U0000E392", "thermostat-box": "\U0000E890", "thought-bubble": "\U0000E7F5", "thought-bubble-outline": "\U0000E7F6", "thumb-down": "\U0000E510", "thumb-down-outline": "\U0000E511", "thumb-up": "\U0000E512", "thumb-up-outline": "\U0000E513", "thumbs-up-down": "\U0000E514", "ticket": "\U0000E515", "ticket-account": "\U0000E516", "ticket-confirmation": "\U0000E517", "ticket-confirmation-outline": "\U0000F3A9", "ticket-outline": "\U0000E912", "ticket-percent": "\U0000E723", "tie": "\U0000E518", "tilde": "\U0000E724", "timelapse": "\U0000E519", "timeline": "\U0000EBD0", "timeline-alert": "\U0000EF94", "timeline-alert-outline": "\U0000EF97", "timeline-clock": "\U0000F1FA", "timeline-clock-outline": "\U0000F1FB", "timeline-help": "\U0000EF98", "timeline-help-outline": "\U0000EF99", "timeline-outline": "\U0000EBD1", "timeline-plus": "\U0000EF95", "timeline-plus-outline": "\U0000EF96", "timeline-text": "\U0000EBD2", "timeline-text-outline": "\U0000EBD3", "timer": "\U0000F3AA", "timer-10": "\U0000E51B", "timer-3": "\U0000E51C", "timer-off": "\U0000F3AB", "timer-off-outline": "\U0000E51D", "timer-outline": "\U0000E51A", "timer-sand": "\U0000E51E", "timer-sand-empty": "\U0000E6AC", "timer-sand-full": "\U0000E78B", "timetable": "\U0000E51F", "toaster": "\U0000F062", "toaster-off": "\U0000F1B6", "toaster-oven": "\U0000ECD2", "toggle-switch": "\U0000E520", "toggle-switch-off": "\U0000E521", "toggle-switch-off-outline": "\U0000EA18", "toggle-switch-outline": "\U0000EA19", "toilet": "\U0000E9AA", "toolbox": "\U0000E9AB", "toolbox-outline": "\U0000E9AC", "tools": "\U0000F063", "tooltip": "\U0000E522", "tooltip-account": "\U0000E00B", "tooltip-edit": "\U0000E523", "tooltip-edit-outline": "\U0000F2C4", "tooltip-image": "\U0000E524", "tooltip-image-outline": "\U0000EBD4", "tooltip-outline": "\U0000E525", "tooltip-plus": "\U0000EBD5", "tooltip-plus-outline": "\U0000E526", "tooltip-text": "\U0000E527", "tooltip-text-outline": "\U0000EBD6", "tooth": "\U0000E8C2", "tooth-outline": "\U0000E528", "toothbrush": "\U0000F128", "toothbrush-electric": "\U0000F12B", "toothbrush-paste": "\U0000F129", "tortoise": "\U0000ED3A", "toslink": "\U0000F2B7", "tournament": "\U0000E9AD", "tow-truck": "\U0000E83B", "tower-beach": "\U0000E680", "tower-fire": "\U0000E681", "toy-brick": "\U0000F287", "toy-brick-marker": "\U0000F288", "toy-brick-marker-outline": "\U0000F289", "toy-brick-minus": "\U0000F28A", "toy-brick-minus-outline": "\U0000F28B", "toy-brick-outline": "\U0000F28C", "toy-brick-plus": "\U0000F28D", "toy-brick-plus-outline": "\U0000F28E", "toy-brick-remove": "\U0000F28F", "toy-brick-remove-outline": "\U0000F290", "toy-brick-search": "\U0000F291", "toy-brick-search-outline": "\U0000F292", "track-light": "\U0000E913", "trackpad": "\U0000E7F7", "trackpad-lock": "\U0000E932", "tractor": "\U0000E891", "trademark": "\U0000EA77", "traffic-cone": "\U0000F37B", "traffic-light": "\U0000E52A", "train": "\U0000E52B", "train-car": "\U0000EBD7", "train-variant": "\U0000E8C3", "tram": "\U0000E52C", "tram-side": "\U0000EFE6", "transcribe": "\U0000E52D", "transcribe-close": "\U0000E52E", "transfer": "\U0000F064", "transfer-down": "\U0000EDA0", "transfer-left": "\U0000EDA1", "transfer-right": "\U0000E52F", "transfer-up": "\U0000EDA2", "transit-connection": "\U0000ED3B", "transit-connection-variant": "\U0000ED3C", "transit-detour": "\U0000EF8A", "transit-transfer": "\U0000E6AD", "transition": "\U0000E914", "transition-masked": "\U0000E915", "translate": "\U0000E5C9", "translate-off": "\U0000EE05", "transmission-tower": "\U0000ED3D", "trash-can": "\U0000EA78", "trash-can-outline": "\U0000EA79", "tray": "\U0000F293", "tray-alert": "\U0000F294", "tray-full": "\U0000F295", "tray-minus": "\U0000F296", "tray-plus": "\U0000F297", "tray-remove": "\U0000F298", "treasure-chest": "\U0000E725", "tree": "\U0000E530", "tree-outline": "\U0000EE68", "trello": "\U0000E531", "trending-down": "\U0000E532", "trending-neutral": "\U0000E533", "trending-up": "\U0000E534", "triangle": "\U0000E535", "triangle-outline": "\U0000E536", "triforce": "\U0000EBD8", "trophy": "\U0000E537", "trophy-award": "\U0000E538", "trophy-broken": "\U0000EDA3", "trophy-outline": "\U0000E539", "trophy-variant": "\U0000E53A", "trophy-variant-outline": "\U0000E53B", "truck": "\U0000E53C", "truck-check": "\U0000ECD3", "truck-check-outline": "\U0000F299", "truck-delivery": "\U0000E53D", "truck-delivery-outline": "\U0000F29A", "truck-fast": "\U0000E787", "truck-fast-outline": "\U0000F29B", "truck-outline": "\U0000F29C", "truck-trailer": "\U0000E726", "trumpet": "\U0000F095", "tshirt-crew": "\U0000EA7A", "tshirt-crew-outline": "\U0000E53E", "tshirt-v": "\U0000EA7B", "tshirt-v-outline": "\U0000E53F", "tumble-dryer": "\U0000E916", "tumble-dryer-alert": "\U0000F1B9", "tumble-dryer-off": "\U0000F1BA", "tune": "\U0000E62D", "tune-vertical": "\U0000E669", "turnstile": "\U0000ECD4", "turnstile-outline": "\U0000ECD5", "turtle": "\U0000ECD6", "twitch": "\U0000E542", "twitter": "\U0000E543", "twitter-retweet": "\U0000E546", "two-factor-authentication": "\U0000E9AE", "typewriter": "\U0000EF2C", "ubisoft": "\U0000EBD9", "ubuntu": "\U0000E547", "ufo": "\U0000F0C3", "ufo-outline": "\U0000F0C4", "ultra-high-definition": "\U0000E7F8", "umbraco": "\U0000E548", "umbrella": "\U0000E549", "umbrella-closed": "\U0000E9AF", "umbrella-closed-outline": "\U0000F3E1", "umbrella-closed-variant": "\U0000F3E0", "umbrella-outline": "\U0000E54A", "undo": "\U0000E54B", "undo-variant": "\U0000E54C", "unfold-less-horizontal": "\U0000E54D", "unfold-less-vertical": "\U0000E75F", "unfold-more-horizontal": "\U0000E54E", "unfold-more-vertical": "\U0000E760", "ungroup": "\U0000E54F", "unicode": "\U0000EECF", "unity": "\U0000E6AE", "unreal": "\U0000E9B0", "untappd": "\U0000E550", "update": "\U0000E6AF", "upload": "\U0000E551", "upload-lock": "\U0000F372", "upload-lock-outline": "\U0000F373", "upload-multiple": "\U0000E83C", "upload-network": "\U0000E6F5", "upload-network-outline": "\U0000ECD7", "upload-off": "\U0000F0C5", "upload-off-outline": "\U0000F0C6", "upload-outline": "\U0000EE06", "usb": "\U0000E552", "usb-flash-drive": "\U0000F29D", "usb-flash-drive-outline": "\U0000F29E", "usb-port": "\U0000F1EF", "valve": "\U0000F065", "valve-closed": "\U0000F066", "valve-open": "\U0000F067", "van-passenger": "\U0000E7F9", "van-utility": "\U0000E7FA", "vanish": "\U0000E7FB", "vanity-light": "\U0000F1E0", "variable": "\U0000EAE6", "variable-box": "\U0000F110", "vector-arrange-above": "\U0000E553", "vector-arrange-below": "\U0000E554", "vector-bezier": "\U0000EAE7", "vector-circle": "\U0000E555", "vector-circle-variant": "\U0000E556", "vector-combine": "\U0000E557", "vector-curve": "\U0000E558", "vector-difference": "\U0000E559", "vector-difference-ab": "\U0000E55A", "vector-difference-ba": "\U0000E55B", "vector-ellipse": "\U0000E892", "vector-intersection": "\U0000E55C", "vector-line": "\U0000E55D", "vector-link": "\U0000EFE7", "vector-point": "\U0000E55E", "vector-polygon": "\U0000E55F", "vector-polyline": "\U0000E560", "vector-polyline-edit": "\U0000F224", "vector-polyline-minus": "\U0000F225", "vector-polyline-plus": "\U0000F226", "vector-polyline-remove": "\U0000F227", "vector-radius": "\U0000E749", "vector-rectangle": "\U0000E5C5", "vector-selection": "\U0000E561", "vector-square": "\U0000E000", "vector-triangle": "\U0000E562", "vector-union": "\U0000E563", "vhs": "\U0000EA1A", "vibrate": "\U0000E565", "vibrate-off": "\U0000ECD8", "video": "\U0000E566", "video-3d": "\U0000E7FC", "video-3d-off": "\U0000F3D8", "video-3d-variant": "\U0000EED0", "video-4k-box": "\U0000E83D", "video-account": "\U0000E918", "video-box": "\U0000E0FC", "video-box-off": "\U0000E0FD", "video-check": "\U0000F068", "video-check-outline": "\U0000F069", "video-image": "\U0000E919", "video-input-antenna": "\U0000E83E", "video-input-component": "\U0000E83F", "video-input-hdmi": "\U0000E840", "video-input-scart": "\U0000EF8B", "video-input-svideo": "\U0000E841", "video-minus": "\U0000E9B1", "video-minus-outline": "\U0000E2B9", "video-off": "\U0000E567", "video-off-outline": "\U0000EBDA", "video-outline": "\U0000EBDB", "video-plus": "\U0000E9B2", "video-plus-outline": "\U0000E1D2", "video-stabilization": "\U0000E91A", "video-switch": "\U0000E568", "video-switch-outline": "\U0000E78F", "video-vintage": "\U0000EA1B", "video-wireless": "\U0000EED1", "video-wireless-outline": "\U0000EED2", "view-agenda": "\U0000E569", "view-agenda-outline": "\U0000F1D7", "view-array": "\U0000E56A", "view-carousel": "\U0000E56B", "view-column": "\U0000E56C", "view-comfy": "\U0000EE69", "view-compact": "\U0000EE6A", "view-compact-outline": "\U0000EE6B", "view-dashboard": "\U0000E56D", "view-dashboard-outline": "\U0000EA1C", "view-dashboard-variant": "\U0000E842", "view-day": "\U0000E56E", "view-grid": "\U0000E56F", "view-grid-outline": "\U0000F1D8", "view-grid-plus": "\U0000EF8C", "view-grid-plus-outline": "\U0000F1D9", "view-headline": "\U0000E570", "view-list": "\U0000E571", "view-module": "\U0000E572", "view-parallel": "\U0000E727", "view-quilt": "\U0000E573", "view-sequential": "\U0000E728", "view-split-horizontal": "\U0000EBCA", "view-split-vertical": "\U0000EBCB", "view-stream": "\U0000E574", "view-week": "\U0000E575", "vimeo": "\U0000E576", "violin": "\U0000E60E", "virtual-reality": "\U0000E893", "virus": "\U0000F3B5", "virus-outline": "\U0000F3B6", "vk": "\U0000E578", "vlc": "\U0000E57B", "voice-off": "\U0000EED3", "voicemail": "\U0000E57C", "volleyball": "\U0000E9B3", "volume-high": "\U0000E57D", "volume-low": "\U0000E57E", "volume-medium": "\U0000E57F", "volume-minus": "\U0000E75D", "volume-mute": "\U0000E75E", "volume-off": "\U0000E580", "volume-plus": "\U0000E75C", "volume-source": "\U0000F11F", "volume-variant-off": "\U0000EE07", "volume-vibrate": "\U0000F120", "vote": "\U0000EA1E", "vote-outline": "\U0000EA1F", "vpn": "\U0000E581", "vuejs": "\U0000E843", "vuetify": "\U0000EE6C", "walk": "\U0000E582", "wall": "\U0000E7FD", "wall-sconce": "\U0000E91B", "wall-sconce-flat": "\U0000E91C", "wall-sconce-flat-variant": "\U0000E41B", "wall-sconce-round": "\U0000E747", "wall-sconce-round-variant": "\U0000E91D", "wallet": "\U0000E583", "wallet-giftcard": "\U0000E584", "wallet-membership": "\U0000E585", "wallet-outline": "\U0000EBDC", "wallet-plus": "\U0000EF8D", "wallet-plus-outline": "\U0000EF8E", "wallet-travel": "\U0000E586", "wallpaper": "\U0000EE08", "wan": "\U0000E587", "wardrobe": "\U0000EF8F", "wardrobe-outline": "\U0000EF90", "warehouse": "\U0000EF80", "washing-machine": "\U0000E729", "washing-machine-alert": "\U0000F1BB", "washing-machine-off": "\U0000F1BC", "watch": "\U0000E588", "watch-export": "\U0000E589", "watch-export-variant": "\U0000E894", "watch-import": "\U0000E58A", "watch-import-variant": "\U0000E895", "watch-variant": "\U0000E896", "watch-vibrate": "\U0000E6B0", "watch-vibrate-off": "\U0000ECD9", "water": "\U0000E58B", "water-boiler": "\U0000EF91", "water-boiler-alert": "\U0000F1B2", "water-boiler-off": "\U0000F1B3", "water-off": "\U0000E58C", "water-outline": "\U0000EE09", "water-percent": "\U0000E58D", "water-polo": "\U0000F29F", "water-pump": "\U0000E58E", "water-pump-off": "\U0000EF92", "water-well": "\U0000F06A", "water-well-outline": "\U0000F06B", "watermark": "\U0000E611", "wave": "\U0000EF2D", "waves": "\U0000E78C", "waze": "\U0000EBDD", "weather-cloudy": "\U0000E58F", "weather-cloudy-alert": "\U0000EF2E", "weather-cloudy-arrow-right": "\U0000EE6D", "weather-fog": "\U0000E590", "weather-hail": "\U0000E591", "weather-hazy": "\U0000EF2F", "weather-hurricane": "\U0000E897", "weather-lightning": "\U0000E592", "weather-lightning-rainy": "\U0000E67D", "weather-night": "\U0000E593", "weather-night-partly-cloudy": "\U0000EF30", "weather-partly-cloudy": "\U0000E594", "weather-partly-lightning": "\U0000EF31", "weather-partly-rainy": "\U0000EF32", "weather-partly-snowy": "\U0000EF33", "weather-partly-snowy-rainy": "\U0000EF34", "weather-pouring": "\U0000E595", "weather-rainy": "\U0000E596", "weather-snowy": "\U0000E597", "weather-snowy-heavy": "\U0000EF35", "weather-snowy-rainy": "\U0000E67E", "weather-sunny": "\U0000E598", "weather-sunny-alert": "\U0000EF36", "weather-sunset": "\U0000E599", "weather-sunset-down": "\U0000E59A", "weather-sunset-up": "\U0000E59B", "weather-tornado": "\U0000EF37", "weather-windy": "\U0000E59C", "weather-windy-variant": "\U0000E59D", "web": "\U0000E59E", "web-box": "\U0000EF93", "web-clock": "\U0000F249", "webcam": "\U0000E59F", "webhook": "\U0000E62E", "webpack": "\U0000E72A", "webrtc": "\U0000F247", "wechat": "\U0000E610", "weight": "\U0000E5A0", "weight-gram": "\U0000ED3E", "weight-kilogram": "\U0000E5A1", "weight-lifter": "\U0000F15C", "weight-pound": "\U0000E9B4", "whatsapp": "\U0000E5A2", "wheelchair-accessibility": "\U0000E5A3", "whistle": "\U0000E9B5", "whistle-outline": "\U0000F2BB", "white-balance-auto": "\U0000E5A4", "white-balance-incandescent": "\U0000E5A5", "white-balance-iridescent": "\U0000E5A6", "white-balance-sunny": "\U0000E5A7", "widgets": "\U0000E72B", "widgets-outline": "\U0000F354", "wifi": "\U0000E5A8", "wifi-off": "\U0000E5A9", "wifi-star": "\U0000EE0A", "wifi-strength-1": "\U0000E91E", "wifi-strength-1-alert": "\U0000E91F", "wifi-strength-1-lock": "\U0000E920", "wifi-strength-2": "\U0000E921", "wifi-strength-2-alert": "\U0000E922", "wifi-strength-2-lock": "\U0000E923", "wifi-strength-3": "\U0000E924", "wifi-strength-3-alert": "\U0000E925", "wifi-strength-3-lock": "\U0000E926", "wifi-strength-4": "\U0000E927", "wifi-strength-4-alert": "\U0000E928", "wifi-strength-4-lock": "\U0000E929", "wifi-strength-alert-outline": "\U0000E92A", "wifi-strength-lock-outline": "\U0000E92B", "wifi-strength-off": "\U0000E92C", "wifi-strength-off-outline": "\U0000E92D", "wifi-strength-outline": "\U0000E92E", "wikipedia": "\U0000E5AB", "wind-turbine": "\U0000EDA4", "window-close": "\U0000E5AC", "window-closed": "\U0000E5AD", "window-closed-variant": "\U0000F1DA", "window-maximize": "\U0000E5AE", "window-minimize": "\U0000E5AF", "window-open": "\U0000E5B0", "window-open-variant": "\U0000F1DB", "window-restore": "\U0000E5B1", "window-shutter": "\U0000F11B", "window-shutter-alert": "\U0000F11C", "window-shutter-open": "\U0000F11D", "wiper": "\U0000EAE8", "wiper-wash": "\U0000EDA5", "wordpress": "\U0000E5B3", "wrap": "\U0000E5B5", "wrap-disabled": "\U0000EBDE", "wrench": "\U0000E5B6", "wrench-outline": "\U0000EBDF", "xamarin": "\U0000E844", "xamarin-outline": "\U0000E845", "xing": "\U0000E5BD", "xml": "\U0000E5BF", "xmpp": "\U0000E7FE", "y-combinator": "\U0000E623", "yahoo": "\U0000EB4E", "yeast": "\U0000E5C0", "yin-yang": "\U0000E67F", "yoga": "\U0000F17B", "youtube": "\U0000E5C2", "youtube-gaming": "\U0000E847", "youtube-studio": "\U0000E846", "youtube-subscription": "\U0000ED3F", "youtube-tv": "\U0000E447", "z-wave": "\U0000EAE9", "zend": "\U0000EAEA", "zigbee": "\U0000ED40", "zip-box": "\U0000E5C3", "zip-box-outline": "\U0000EFF9", "zip-disk": "\U0000EA22", "zodiac-aquarius": "\U0000EA7C", "zodiac-aries": "\U0000EA7D", "zodiac-cancer": "\U0000EA7E", "zodiac-capricorn": "\U0000EA7F", "zodiac-gemini": "\U0000EA80", "zodiac-leo": "\U0000EA81", "zodiac-libra": "\U0000EA82", "zodiac-pisces": "\U0000EA83", "zodiac-sagittarius": "\U0000EA84", "zodiac-scorpio": "\U0000EA85", "zodiac-taurus": "\U0000EA86", "zodiac-virgo": "\U0000EA87" }
      unknown: "\U0000E2D5"
    pages:
      home: "home"
      weatherpages:
        - "weather01"
        - "weather02"
        - "weather03"
        - "weather04"
        - "weather05"
      climate: "climate"
      settings: "settings"
      boot: "boot"
      screensaver: "screensaver"
      light: "lightsettings"
      cover: "coversettings"
      buttonpages:
        - "buttonpage01"
        - "buttonpage02"
        - "buttonpage03"
        - "buttonpage04"
      notification: "notification"
      qrcode: "qrcode"
      entitypages:
        - "entitypage01"
        - "entitypage02"
        - "entitypage03"
        - "entitypage04"
      current: "{{ states(current_page) | default('unavailable') if current_page is string else 'unavailable' }}"
    pics:
      hvac:
        button:
          blank: "79"
          'off': "80"
          'on': "81"
          unknown: "79"
      hardware:
        button:
          "off": "77"
          "on": "78"
      button:
        'off': "101"
        'on': "102"
      heating:
        button:
          "off": "82"
          "on": "83"
      weather:
        sunny: "{{ '2' if sun_is_up else '15'}}" #some weather providers returns 'sunny' for 'clear-night'
        cloudy: "3"
        rainy: "4"
        pouring: "5"
        snowy: "6"
        hail: "7"
        snowy_rainy: "7"
        fog: "8"
        windy: "9"
        windy_variant: "9"
        windy-variant: "9"
        lightning: "10"
        partlycloudy: "{{ '11' if sun_is_up else '12'}}"
        lightning_rainy: "{{ '13' if sun_is_up else '14'}}"
        execptional: "{{ '13' if sun_is_up else '14'}}"
        clear_night: "15"
        clear-night: "15"
        unknown: ''
        unavailable: ''

  ##### MUI Multilingual User Interface #####
  mui:
    BGR:
      weekdays:
        mon: Понеделник
        tue: Вторник
        wed: Сряда
        thu: Четвъртък
        fri: Петък
        sat: Събота
        sun: Неделя
      relative_day:
        today: Днес
        tomorrow: Утре
        in_2_days: След 2 дни
        in_3_days: След 3 дни
        in_4_days: След 4 дни
      climate:
        states:
          "on": Включен
          "off": Изключен
        heat: Отопление
      please_confirm: Моля, потвърдете
      unavailable: Недостъпен
      no_name: Няма име
    CZE:
      weekdays:
        mon: Pondělí
        tue: Úterý
        wed: Středa
        thu: Čtvrtek
        fri: Pátek
        sat: Sobota
        sun: Neděle
      relative_day:
        today: Dnes
        tomorrow: Zítra
        in_2_days: za 2 dny
        in_3_days: za 3 dny
        in_4_days: za 4 dny
      climate:
        states:
          "on": zapnuto
          "off": vypnuto
        heat: topení
      please_confirm: Potvrďte prosím
      unavailable: Unavailable
      no_name: No name
    DEU:
      weekdays:
        mon: Montag
        tue: Dienstag
        wed: Mittwoch
        thu: Donnerstag
        fri: Freitag
        sat: Samstag
        sun: Sonntag
      relative_day:
        today: Heute
        tomorrow: Morgen
        in_2_days: in 2 Tagen
        in_3_days: in 3 Tagen
        in_4_days: in 4 Tagen
      climate:
        states:
          "on": ein
          "off": aus
        heat: heizen
      please_confirm: Bitte bestätigen
      unavailable: Unavailable
      no_name: No name
    DNK:
      weekdays:
        mon: Mandag
        tue: Tirsdag
        wed: Onsdag
        thu: Torsdag
        fri: Fredag
        sat: Lørdag
        sun: Søndag
      relative_day:
        today: I dag
        tomorrow: I morgen
        in_2_days: om 2 dage
        in_3_days: om 3 dage
        in_4_days: om 4 dage
      climate:
        states:
          "on": på
          "off": off
        heat: varme
      please_confirm: Bekræft venligst
      unavailable: Unavailable
      no_name: No name
    ENG:
      weekdays:
        mon: Monday
        tue: Tuesday
        wed: Wednesday
        thu: Thursday
        fri: Friday
        sat: Saturday
        sun: Sunday
      relative_day:
        today: Today
        tomorrow: Tomorrow
        in_2_days: In 2 days
        in_3_days: In 3 days
        in_4_days: In 4 days
      climate:
        states:
          "on": on
          "off": off
        heat: heat
      please_confirm: Please confirm
      unavailable: Unavailable
      no_name: No name
    ESP:
      weekdays:
        mon: Lunes
        tue: Martes
        wed: Miércoles
        thu: Jueves
        fri: Viernes
        sat: Sábado
        sun: Domingo
      relative_day:
        today: Hoy
        tomorrow: Mañana
        in_2_days: En 2 días
        in_3_days: En 3 días
        in_4_days: En 4 días
      climate:
        states:
          "on": Encendido
          "off": Apagado
        heat: calor
      please_confirm: Por favor, confirme
      unavailable: No disponible
      no_name: Sin nombre
    EST:
      weekdays:
        mon: Esmaspäev
        tue: Teisipäev
        wed: Kolmapäev
        thu: Neljapäev
        fri: Reede
        sat: Laupäev
        sun: Pühapäev
      relative_day:
        today: Täna
        tomorrow: Homme
        in_2_days: 2 päeva pärast
        in_3_days: 3 päeva pärast
        in_4_days: 4 päeva pärast
      climate:
        states:
          "on": aadressil
          "off": välja
        heat: soojus
      please_confirm: Palun kinnitage
      unavailable: Unavailable
      no_name: No name
    FIN:
      weekdays:
        mon: Maanantai
        tue: Tiistai
        wed: Keskiviikko
        thu: Torstai
        fri: Perjantai
        sat: Lauantai
        sun: Sunnuntai
      relative_day:
        today: Tänään
        tomorrow: Huomenna
        in_2_days: 2 päivän päästä
        in_3_days: 3 päivän päästä
        in_4_days: 4 päivän päästä
      climate:
        states:
          "on": osoitteessa
          "off": off
        heat: lämpö
      please_confirm: Vahvistakaa
      unavailable: Unavailable
      no_name: No name
    FRA:
      weekdays:
        mon: Lundi
        tue: Mardi
        wed: Mercredi
        thu: Jeudi
        fri: Vendredi
        sat: Samedi
        sun: Dimanche
      relative_day:
        today: Aujourd hui
        tomorrow: Demain
        in_2_days: Dans 2 jours
        in_3_days: Dans 3 jours
        in_4_days: Dans 4 jours
      climate:
        states:
          "on": on
          "off": off
        heat: Chaleur
      please_confirm: Veuillez confirmer
      unavailable: Unavailable
      no_name: No name
    GRC:
      weekdays:
        mon: Δευτέρα
        tue: Τρίτη
        wed: Τετάρτη
        thu: Πέμπτη
        fri: Παρασκευή
        sat: Σάββατο
        sun: Κυριακή
      relative_day:
        today: Σήμερα
        tomorrow: Αύριο
        in_2_days: σε 2 ημέρες
        in_3_days: σε 3 ημέρες
        in_4_days: σε 4 ημέρες
      climate:
        states:
          "on": Ενεργό
          "off": Ανενεργό
        heat: Θέρμανση
      please_confirm: Παρακαλώ επιβεβαιώστε
      unavailable: Unavailable
      no_name: No name
    HEB:
      weekdays:
        mon: ינש
        tue: ישילש
        wed: יעיבר
        thu: ישימח
        fri: ישיש
        sat: תבש
        sun: ןושאר
      relative_day:
        today: םויה
        tomorrow: רחמ
        in_2_days: םיימוי דוע
        in_3_days: םימי 3 דוע
        in_4_days: םימי 4 דוע
      climate:
        states:
          "on": קולד
          "off": יובכ
        heat: םוח
      please_confirm: רשא השקבב
      unavailable: Unavailable
      no_name: No name
    HRV:
      weekdays:
        mon: Ponedjeljak
        tue: Utorak
        wed: Srijeda
        thu: Četvrtak
        fri: Petak
        sat: Subota
        sun: Nedjelja
      relative_day:
        today: Danas
        tomorrow: Sutra
        in_2_days: Za 2 dana
        in_3_days: Za 3 dana
        in_4_days: Za 4 dana
      climate:
        states:
          "on": Uključeno
          "off": Isključeno
        heat: Toplina
      please_confirm: Molim potvrdite
      unavailable: Nedostupno
      no_name: Bez imena
    HUN:
      weekdays:
        mon: Hétfő
        tue: Kedd
        wed: Szerda
        thu: Csütörtök
        fri: Péntek
        sat: Szombat
        sun: Vasárnap
      relative_day:
        today: Ma
        tomorrow: Holnap
        in_2_days: 2 nap múlva
        in_3_days: 3 nap múlva
        in_4_days: 4 nap múlva
      climate:
        states:
          "on": a oldalon
          "off": off
        heat: hő
      please_confirm: Kérjük, erősítse meg
      unavailable: Unavailable
      no_name: No name
    IDN:
      weekdays:
        mon: Senin
        tue: Selasa
        wed: Rabu
        thu: Kamis
        fri: Jumat
        sat: Sabtu
        sun: Minggu
      relative_day:
        today: Hari ini
        tomorrow: Besok
        in_2_days: dalam 2 Hari
        in_3_days: dalam 3 Hari
        in_4_days: dalam 4 Hari
      climate:
        states:
          "on": on
          "off": off
        heat: panas
      please_confirm: Mohon konfirmasi
      unavailable: Unavailable
      no_name: No name
    ITA:
      weekdays:
        mon: Lunedì
        tue: Martedì
        wed: Mercoledì
        thu: Giovedì
        fri: Venerdì
        sat: Sabato
        sun: Domenica
      relative_day:
        today: Oggi
        tomorrow: Domani
        in_2_days: in 2 giorni
        in_3_days: in 3 giorni
        in_4_days: in 4 giorni
      climate:
        states:
          "on": on
          "off": off
        heat: caldo
      please_confirm: Confermare
      unavailable: Unavailable
      no_name: No name
    LTU:
      weekdays:
        mon: Pirmadienis
        tue: Antradienis
        wed: Trečiadienis
        thu: Ketvirtadienis
        fri: Penktadienis
        sat: Šeštadienis
        sun: Sekmadienis
      relative_day:
        today: Šiandien
        tomorrow: Rytoj
        in_2_days: per 2 dienas
        in_3_days: per 3 dienas
        in_4_days: per 4 dienas
      climate:
        states:
          "on": svetainėje
          "off": išjungta
        heat: šiluma
      please_confirm: Prašome patvirtinti
      unavailable: Unavailable
      no_name: No name
    LVA:
      weekdays:
        mon: Pirmdiena
        tue: Otrdiena
        wed: Trešdiena
        thu: Ceturtdiena
        fri: Piektdiena
        sat: Sestdiena
        sun: Svētdiena
      relative_day:
        today: Šodien
        tomorrow: Rīt
        in_2_days: pēc 2 dienām
        in_3_days: pēc 3 dienām
        in_4_days: pēc 4 dienām
      climate:
        states:
          "on": vietnē
          "off": izslēgts
        heat: siltums
      please_confirm: Lūdzu, apstipriniet
      unavailable: Unavailable
      no_name: No name
    NLD:
      weekdays:
        mon: Maandag
        tue: Dinsdag
        wed: Woensdag
        thu: Donderdag
        fri: Vrijdag
        sat: Zaterdag
        sun: Zondag
      relative_day:
        today: Vandaag
        tomorrow: Morgen
        in_2_days: in 2 dagen
        in_3_days: in 3 dagen
        in_4_days: in 4 dagen
      climate:
        states:
          "on": aan
          "off": uit
        heat: verwarm
      please_confirm: Bevestig alstublieft
      unavailable: Unavailable
      no_name: No name
    NOR:
      weekdays:
        mon: Mandag
        tue: Tirsdag
        wed: Onsdag
        thu: Torsdag
        fri: Fredag
        sat: Lørdag
        sun: Søndag
      relative_day:
        today: I dag
        tomorrow: I morgen
        in_2_days: om 2 dager
        in_3_days: om 3 dager
        in_4_days: om 4 dager
      climate:
        states:
          "on": på
          "off": av
        heat: varme
      please_confirm: Vennligst bekreft
      unavailable: Unavailable
      no_name: No name
    POL:
      weekdays:
        mon: Poniedziałek
        tue: Wtorek
        wed: Środa
        thu: Czwartek
        fri: Piątek
        sat: Sobota
        sun: Niedziela
      relative_day:
        today: Dzisiaj
        tomorrow: Jutro
        in_2_days: za 2 dni
        in_3_days: za 3 dni
        in_4_days: za 4 dni
      climate:
        states:
          "on": na
          "off": off
        heat: ciepło
      please_confirm: Proszę o potwierdzenie
      unavailable: Unavailable
      no_name: No name
    PRT:
      weekdays:
        mon: Segunda-feira
        tue: Terça-feira
        wed: Quarta-feira
        thu: Quinta-feira
        fri: Sexta-feira
        sat: Sábado
        sun: Domingo
      relative_day:
        today: Hoje
        tomorrow: Amanhã
        in_2_days: Em 2 dias
        in_3_days: Em 3 dias
        in_4_days: Em 4 dias
      climate:
        states:
          "on": Ligado
          "off": Desligado
        heat: Aquecimento
      please_confirm: Confirme, por favor
      unavailable: Indisponível
      no_name: Sem nome
    ROU:
      weekdays:
        mon: Luni
        tue: Marți
        wed: Miercuri
        thu: Joi
        fri: Vineri
        sat: Sâmbătă
        sun: Duminică
      relative_day:
        today: Astăzi
        tomorrow: Mâine
        in_2_days: în 2 zile
        in_3_days: în 3 zile
        in_4_days: în 4 zile
      climate:
        states:
          "on": pe
          "off": off
        heat: căldură
      please_confirm: Vă rugăm să confirmați
      unavailable: Unavailable
      no_name: No name
    RUS:
      weekdays:
        mon: Понедельник
        tue: Вторник
        wed: Среда
        thu: Четверг
        fri: Пятница
        sat: Суббота
        sun: Воскресение
      relative_day:
        today: Сегодня
        tomorrow: Завтра
        in_2_days: на 2 дня
        in_3_days: на 3 дня
        in_4_days: на 4 дня
      climate:
        states:
          "on": включено
          "off": выключено
        heat: нагрев
      please_confirm: Пожалуйста, подтвердите
      unavailable: Unavailable
      no_name: No name
    SVK:
      weekdays:
        mon: Pondelok
        tue: Utorok
        wed: Streda
        thu: Štvrtok
        fri: Piatok
        sat: Sobota
        sun: Nedeľa
      relative_day:
        today: Dnes
        tomorrow: Zajtra
        in_2_days: o 2 dni
        in_3_days: o 3 dni
        in_4_days: o 4 dni
      climate:
        states:
          "on": zapnuté
          "off": vypnuté
        heat: kúrenie
      please_confirm: Potvrďte, prosím
      unavailable: Unavailable
      no_name: No name
    SVN:
      weekdays:
        mon: Ponedeljek
        tue: Torek
        wed: Sreda
        thu: Četrtek
        fri: Petek
        sat: Sobota
        sun: Nedelja
      relative_day:
        today: Danes
        tomorrow: Jutri
        in_2_days: v 2 dneh
        in_3_days: v 3 dneh
        in_4_days: v 4 dneh
      climate:
        states:
          "on": na
          "off": izklop
        heat: toplota
      please_confirm: Prosimo, potrdite
      unavailable: Unavailable
      no_name: No name
    SWE:
      weekdays:
        mon: Måndag
        tue: Tisdag
        wed: Onsdag
        thu: Torsdag
        fri: Fredag
        sat: Lördag
        sun: Söndag
      relative_day:
        today: Idag
        tomorrow: Imorgon
        in_2_days: om 2 dagar
        in_3_days: om 3 dagar
        in_4_days: om 4 dagar
      climate:
        states:
          "on": på
          "off": av
        heat: värme
      please_confirm: Vänligen bekräfta
      unavailable: Unavailable
      no_name: No name
    TUR:
      weekdays:
        mon: Pazartesi
        tue: Salı
        wed: Çarşamba
        thu: Perşembe
        fri: Cuma
        sat: Cumartesi
        sun: Pazar
      relative_day:
        today: Bugün
        tomorrow: Yarın
        in_2_days: 2 Gün İçinde
        in_3_days: 3 Gün İçinde
        in_4_days: 4 Gün İçinde
      climate:
        states:
          "on": üzerinde
          "off": kapalı
        heat: ısı
      please_confirm: Lütfen onaylayın
      unavailable: Unavailable
      no_name: No name
    UKR:
      weekdays:
        mon: Понеділок
        tue: Вівторок
        wed: середа
        thu: четвер
        fri: п ятниця
        sat: Субота
        sun: Неділя
      relative_day:
        today: Сьогодні
        tomorrow: Завтра
        in_2_days: через 2 дні
        in_3_days: через 3 дні
        in_4_days: через 2 дні
      climate:
        states:
          "on": увімк
          "off": вимк
        heat: нагрів
      please_confirm: Будь ласка, підтвердіть
      unavailable: Unavailable
      no_name: No name

  ##### WEATHER ####
  weather_entity_tmp: !input "weather_entity" # used only during the creation of weather in variables
  weather_entity: >
    {% if weather_entity_tmp is string and weather_entity_tmp | length > 0 %} {{ weather_entity_tmp }}
    {% elif states.weather | list | count > 0 %} {{ states.weather | map(attribute='entity_id') | list | first }}
    {% endif %}
  temperature_units: '°'

  ##### Home page #####
  page_home:
    buttons: ### Feature Buttons ###
      - icon: ''    # NOT IN USE
        color_rgb:
          'on': ''  # NOT IN USE
          'off': '' # NOT IN USE
      - icon: ''    # NOT IN USE
        color_rgb:
          'on': ''  # NOT IN USE
          'off': '' # NOT IN USE
      - icon: ''    # NOT IN USE
        color_rgb:
          'on': ''  # NOT IN USE
          'off': '' # NOT IN USE
      - icon: !input "home_button04_icon" #E1ED
        color_rgb:
          'on': !input "home_button04_icon_color01"
          'off': !input "home_button04_icon_color02"
      - icon: !input "home_button05_icon" #E432
        color_rgb:
          'on': !input "home_button05_icon_color"
          'off': '' # NOT IN USE
      - icon: !input "home_button06_icon"  #EDCF
        color_rgb:
          'on': !input "home_button06_icon_color"
          'off': '' # NOT IN USE
      - icon: ''    # NOT IN USE
        color_rgb:
          'on': ''  # NOT IN USE
          'off': '' # NOT IN USE
    general:
      outdoor_temp:
        label:
          color_rgb: !input "home_outdoor_temp_label_color"
      indoor_temp:
        icon:
          icon: !input "home_indoor_temp_icon" #E50E
          color_rgb: !input "home_indoor_temp_icon_color"
        label:
          color_rgb: !input "home_indoor_temp_label_color"
      time:
        label:
          color_rgb: !input "time_label_color"
      date:
        label:
          color_rgb: !input "date_label_color"
    hardware:
      buttons: #### HARDWARE BUTTONS #####
        left:
          entity: !input "left_button_entity"
          name: !input "left_button_name"
          color_rgb: !input "left_button_color"
          hold_select: !input "left_button_hold_select"
          #sequence: !input left_button_hold_custom_action
        right:
          entity: !input "right_button_entity"
          name: !input "right_button_name"
          color_rgb: !input "right_button_color"
          hold_select: !input "right_button_hold_select"
          #sequence: !input right_button_hold_custom_action
  qrcode_enabled: !input "qrcode_enabled"

  ###### SYNC SETTINGS #####
  #delay_boot: !input "delay"              # NOT IN USE
  delay_value: !input "delay"
  #delay_jump_page: !input "delay"         # NOT IN USE
  #sync_slider_ha: !input "sync_slider_ha" # NOT IN USE
  #sync_value_ha: !input "sync_value_ha"   # NOT IN USE
  climate_optimistic: !input "climate_optimistic"

  ##### GENERAL ENTITYS #####
  hotwatertemp: !input "hotwatertemp"
  outdoortemp: !input "outdoortemp"
  indoortemp: !input "indoortemp"
  climate: !input "climate"
  relay_1_local_fallback: !input "relay_1_local_fallback"
  relay_2_local_fallback: !input "relay_2_local_fallback"

  ##### ENTITIES #####
  entitypages_enabled: !input "entitypages_enabled"

#############################################################
##### CLOSE - Variables #####
#############################################################


#############################################################
##### START - Trigger #####
#############################################################

trigger:

 ##### Trigger - General #################################################################################################################

  ###### DELME - Trigger "nspanel_boot_init" ######
  - platform: state
    entity_id: input_boolean.trigger_nspanel_boot
    to: 'on'
    id: nspanel_boot_init

  ##### Reboot - Trigger "nspanel_boot_init" #####
  - platform: template
    value_template: "{{ is_state(nextion_inited, 'on') | default(false) if nextion_inited is string else false }}"
    for:
      seconds: 1
    id: nspanel_boot_init

  ##### settings_entity - Trigger "settings_entity" #####
  - platform: event
    event_type: state_changed
    event_data:
      entity_id: "{{ settings_entity }}"
    id: settings_entity

  ##### Automation reload
  - platform: event
    event_type: automation_reloaded
    id: automation_reloaded

  ##### TFT Upload - Trigger "tft_upload" #####
  - platform: event
    event_type: folder_watcher
    event_data:
      event_type: modified
      path: !input "tft_path"
    id: tft_upload

  ##### Time - Trigger "time_state" #####
  - platform: time_pattern
    seconds: 0
    id: time_state

  #### Weather state changed #######
  - platform: event
    event_type: state_changed
    event_data:
      entity_id: !input "weather_entity"
    id: weather_state_change

  ##### HOME Value 01 - Trigger "home_value01_state" #####
  - platform: state
    entity_id: !input "home_value01"
    not_to:
      - unknown
      - unavailable
    id: home_value01_state

  ##### HOME Value 01 - Trigger "home_value02_state" #####
  - platform: state
    entity_id: !input "home_value02"
    not_to:
      - unknown
      - unavailable
    id: home_value02_state

  ##### HOME Value 01 - Trigger "home_value03_state" #####
  - platform: state
    entity_id: !input "home_value03"
    not_to:
      - unknown
      - unavailable
    id: home_value03_state

  ##### Climate - Trigger "climate_state" #####
  - platform: event
    event_type: state_changed
    event_data:
      entity_id: !input "climate"
    id: climate_state

  ##### Hot Water - Trigger "hotwatertemp_state" #####
  - platform: event
    event_type: state_changed
    event_data:
      entity_id: !input "hotwatertemp"
    id: hotwatertemp_state

  ##### Outdoor Temp - Trigger "outdoortemp_state" #####
  - platform: event
    event_type: state_changed
    event_data:
      entity_id: !input "outdoortemp"
    id: outdoortemp_state

  ##### indoor Temp Sensor - Trigger "indoortemp_state" #####
  - platform: event
    event_type: state_changed
    event_data:
      entity_id: !input "indoortemp"
    id: indoortemp_state

  ##### NSPAnel Temp Sensor - Trigger "nspaneltemp_state" #####
  - platform: event
    event_type: state_changed
    event_data:
      entity_id: "{{ nspaneltemp }}"
    id: nspaneltemp_state

  ##### Hot Water Charge - Trigger "hotwatercharge_state" #####
  - platform: event
    event_type: state_changed
    event_data:
      entity_id: !input "hotwatercharge"
    id: hotwatercharge_state

  ##### Chip 01 - Trigger "chip01_state" #####
  - platform: event
    event_type: state_changed
    event_data:
      entity_id: !input "chip01"
    id: chip01_state

  ##### Chip 02 - Trigger "chip02_state" #####
  - platform: event
    event_type: state_changed
    event_data:
      entity_id: !input "chip02"
    id: chip02_state

  ##### Chip 03 - Trigger "chip03_state" #####
  - platform: event
    event_type: state_changed
    event_data:
      entity_id: !input "chip03"
    id: chip03_state

  ##### Chip 04 - Trigger "chip04_state" #####
  - platform: event
    event_type: state_changed
    event_data:
      entity_id: !input "chip04"
    id: chip04_state

  ##### Chip 05 - Trigger "chip05_state" #####
  - platform: event
    event_type: state_changed
    event_data:
      entity_id: !input "chip05"
    id: chip05_state

  ##### Chip 06 - Trigger "chip06_state" #####
  - platform: event
    event_type: state_changed
    event_data:
      entity_id: !input "chip06"
    id: chip06_state

  ##### Chip 07 - Trigger "chip07_state" #####
  - platform: event
    event_type: state_changed
    event_data:
      entity_id: !input "chip07"
    id: chip07_state

  ##### Relay01 - Trigger "relay01_state" #####
  - platform: event
    event_type: state_changed
    event_data:
      entity_id: "{{ relay01_entity }}"
    id: relay01_state

  ##### Relay02 - Trigger "relay02_state" #####
  - platform: event
    event_type: state_changed
    event_data:
      entity_id: "{{ relay02_entity }}"
    id: relay02_state

  ##### Left Button - Trigger "left_button_press" #####
  - platform: template
    value_template: "{{ is_state(left_button, 'on') | default(false) if left_button is string else false }}"
    id: left_button_press

  ##### Right Button - Trigger "right_button_press" #####
  - platform: template
    value_template: "{{ is_state(right_button, 'on') | default(false) if right_button is string else false }}"
    id: right_button_press

  ##### Left Button - State "left_button_state" #####
  - platform: state
    entity_id: !input "left_button_entity"
    to:
      - 'on'
      - 'off'
    id: left_button_state

  ##### Right Button - State "right_button_state" #####
  - platform: state
    entity_id: !input "right_button_entity"
    to:
      - 'on'
      - 'off'
    id: right_button_state

  ##### Notification Text - Trigger "notification_text_state" #####
  - platform: event
    event_type: state_changed
    event_data:
      entity_id: "{{ notification_text }}"
    id: notification_text_state

  ##### Notification Text - Trigger "notification_text_state" #####
  - platform: event
    event_type: state_changed
    event_data:
      entity_id: "{{ notification_unread }}"
    id: notification_unread_state

  #### Show notification - Trigger ####
  - platform: template
    value_template: "{{ is_state(last_click, 'homebutton04release') | default(false) if last_click is string else false }}"
    id: open_notification_page

  #### Notification clear - Trigger ####
  - platform: template
    value_template: "{{ (states(last_click) | default('unavailable') is match 'notificationclearrelease') if last_click is string else false }}"
    id: btn_notificationclearrelease

  #### Notification accept - Trigger ####
  - platform: template
    value_template: "{{ (states(last_click) | default('unavailable') is match 'notificationacceptrelease') if last_click is string else false }}"
    id: btn_notificationacceptrelease

  #### Show QR code - Trigger ####
  - platform: template
    value_template: "{{ (states(last_click) | default('unavailable') is match 'homebutton05release') if last_click is string else false }}"
    id: open_qrcode_page

  #### Show ENTITIES - Trigger ####
  - platform: template
    value_template: "{{ (states(last_click) | default('unavailable') is match 'homebutton06release') if last_click is string else false }}"
    id: open_entity_page

  #### Show Climate - Trigger ####
  - platform: template
    value_template: "{{ (states(last_click) | default('unavailable') is match 'weatherpagerelease') if last_click is string else false }}"
    id: open_weather_page

  #### Climate - Trigger ####
  - platform: template
    value_template: "{{ (states(last_click) | default('unavailable') is match 'climaterelease') if last_click is string else false }}"
    id: open_climate_page

  ##### Trigger - Button General #################################################################################################################

  ##### Page Button - Trigger "short_press" - SHORT Press via "last_click" #####
  - platform: template
    value_template: "{{ (states(last_click) | default('unavailable') is match 'releasebutton') if last_click is string else false }}"
    id: short_press

  ##### Page Button - Trigger "long_press" - LONG Press via "last_click" - Button LONG Press for jump to Lightsetting or Coversetting Page #####
  - platform: template
    value_template: "{{ (states(last_click) | default('unavailable') is match 'press') if last_click is string else false }}"
    for:
      seconds: 1
    id: long_press

  ##### Page Lightsettings - Trigger "light_settings" - Changes Lightsettings Page via "last_click_lightsettings" #####
  - platform: event
    event_type: state_changed
    event_data:
      entity_id: "{{ last_click_lightsettings }}"
    id: light_settings

  ##### Page Coversettings - Trigger "cover_settings" - Changes Coversettings Page via "last_click_coversettings" #####
  - platform: event
    event_type: state_changed
    event_data:
      entity_id: "{{ last_click_coversettings }}"
    id: cover_settings

   ##### Page Climatesettings - Trigger "climate_settings" - Changes Climatesettings Page via "last_click_climatesettings" #####
  - platform: event
    event_type: state_changed
    event_data:
      entity_id: "{{ last_click_climatesettings }}"
    id: climate_settings

  ##### Current page changed #####
  - platform: event
    event_type: state_changed
    event_data:
      entity_id: "{{ current_page }}"
    id: current_page_changed

  ##### Page Button - Trigger "button_page" Entity sync #####
  - platform: template
    value_template: "{{ (states(last_click) | default('unavailable') is match 'button') if last_click is string else false }}"
    id: button_page



  ##### Trigger - Button State change #################################################################################################################

  ##### Button01 Sync - Trigger "current_state_entity01" #####
  - platform: state
    entity_id: !input "entity01"
    id: current_state_entity01

  ##### Button02 Sync - Trigger "current_state_entity02" #####
  - platform: state
    entity_id: !input "entity02"
    id: current_state_entity02

  ##### Button03 Sync - Trigger "current_state_entity03" #####
  - platform: state
    entity_id: !input "entity03"
    id: current_state_entity03

  ##### Button04 Sync - Trigger "current_state_entity04" #####
  - platform: state
    entity_id: !input "entity04"
    id: current_state_entity04

  ##### Button05 Sync - Trigger "current_state_entity05" #####
  - platform: state
    entity_id: !input "entity05"
    id: current_state_entity05

  ##### Button06 Sync - Trigger "current_state_entity06" #####
  - platform: state
    entity_id: !input "entity06"
    id: current_state_entity06

  ##### Button07 Sync - Trigger "current_state_entity07" #####
  - platform: state
    entity_id: !input "entity07"
    id: current_state_entity07

  ##### Button08 Sync - Trigger "current_state_entity08" #####
  - platform: state
    entity_id: !input "entity08"
    id: current_state_entity08

  ##### Button09 Sync - Trigger "current_state_entity09" #####
  - platform: state
    entity_id: !input "entity09"
    id: current_state_entity09

  ##### Button10 Sync - Trigger "current_state_entity10" #####
  - platform: state
    entity_id: !input "entity10"
    id: current_state_entity10

  ##### Button11 Sync - Trigger "current_state_entity11" #####
  - platform: state
    entity_id: !input "entity11"
    id: current_state_entity11

  ##### Button12 Sync - Trigger "current_state_entity12" #####
  - platform: state
    entity_id: !input "entity12"
    id: current_state_entity12

  ##### Button13 Sync - Trigger "current_state_entity13" #####
  - platform: state
    entity_id: !input "entity13"
    id: current_state_entity13

  ##### Button14 Sync - Trigger "current_state_entity14" #####
  - platform: state
    entity_id: !input "entity14"
    id: current_state_entity14

  ##### Button15 Sync - Trigger "current_state_entity15" #####
  - platform: state
    entity_id: !input "entity15"
    id: current_state_entity15

  ##### Button16 Sync - Trigger "current_state_entity16" #####
  - platform: state
    entity_id: !input "entity16"
    id: current_state_entity16

  ##### Button17 Sync - Trigger "current_state_entity17" #####
  - platform: state
    entity_id: !input "entity17"
    id: current_state_entity17

  ##### Button18 Sync - Trigger "current_state_entity18" #####
  - platform: state
    entity_id: !input "entity18"
    id: current_state_entity18

  ##### Button19 Sync - Trigger "current_state_entity19" #####
  - platform: state
    entity_id: !input "entity19"
    id: current_state_entity19

  ##### Button20 Sync - Trigger "current_state_entity20" #####
  - platform: state
    entity_id: !input "entity20"
    id: current_state_entity20

  ##### Button21 Sync - Trigger "current_state_entity21" #####
  - platform: state
    entity_id: !input "entity21"
    id: current_state_entity21

  ##### Button22 Sync - Trigger "current_state_entity22" #####
  - platform: state
    entity_id: !input "entity22"
    id: current_state_entity22

  ##### Button23 Sync - Trigger "current_state_entity23" #####
  - platform: state
    entity_id: !input "entity23"
    id: current_state_entity23

  ##### Button24 Sync - Trigger "current_state_entity24" #####
  - platform: state
    entity_id: !input "entity24"
    id: current_state_entity24

  ##### Button25 Sync - Trigger "current_state_entity25" #####
  - platform: state
    entity_id: !input "entity25"
    id: current_state_entity25

  ##### Button26 Sync - Trigger "current_state_entity26" #####
  - platform: state
    entity_id: !input "entity26"
    id: current_state_entity26

  ##### Button27 Sync - Trigger "current_state_entity27" #####
  - platform: state
    entity_id: !input "entity27"
    id: current_state_entity27

  ##### Button28 Sync - Trigger "current_state_entity28" #####
  - platform: state
    entity_id: !input "entity28"
    id: current_state_entity28

  ##### Button29 Sync - Trigger "current_state_entity29" #####
  - platform: state
    entity_id: !input "entity29"
    id: current_state_entity29

  ##### Button30 Sync - Trigger "current_state_entity30" #####
  - platform: state
    entity_id: !input "entity30"
    id: current_state_entity30

  ##### Button31 Sync - Trigger "current_state_entity31" #####
  - platform: state
    entity_id: !input "entity31"
    id: current_state_entity31

  ##### Button32 Sync - Trigger "current_state_entity32" #####
  - platform: state
    entity_id: !input "entity32"
    id: current_state_entity32


#############################################################
##### CLOSE - Trigger #####
#############################################################

condition: "{{ is_state(nextion_inited, 'on') | default(false) if nextion_inited is string else false }}"

#############################################################
##### START - Action #####
#############################################################
action:
  # main - alias: "choose alias (name)"
  - alias: Main choices
    choose:
      ##### JUMP TO - settings page lightsettings /coversettings / climate (SETTINGS ENTITY CHANGED) #####
      - alias: "Jump to light/cover/climate settings page"
        conditions:
          - condition: trigger
            id: settings_entity
          - "{{ trigger.event.data.new_state.state not in ['unavailable', 'unknown', None] }}"
        sequence:
          - &variables-settings_entity
            variables:
              settings_entity_value: "{{ states(settings_entity) | default('unavailable') if settings_entity is string else 'unavailable' }}"
              settings_entity_split: "{{ settings_entity_value.split(',') if settings_entity_value is string and settings_entity_value not in ['unavailable', 'unknown', None] else [] }}"
              settings_entity_count: "{{ settings_entity_split | count if settings_entity_split else 0 }}"
              entity_long:            "{{ settings_entity_split[0] if settings_entity_count >= 1 else 'unknown' }}"
              entity_back:            "{{ settings_entity_split[1] if settings_entity_count >= 2 else 'unknown' }}"
              entity_long_name:       "{{ settings_entity_split[2] if settings_entity_count >= 3 else 'unknown' }}"
              entity_long_icon:       "{{ settings_entity_split[3] if settings_entity_count >= 4 else 'unknown' }}"
              entity_long_icon_color: "{{ settings_entity_split[4] if settings_entity_count >= 5 else 'unknown' }}"
          - variables:
              entity_long_domain: "{{ entity_long.split('.')[0] if entity_long.split('.') | count > 0 else 'unknown' }}"
          - if: "{{ entity_long_domain in ['light', 'cover', 'climate'] }}"
            then:
              - service: "{{ nextion.commands.printf }}"
                data:
                  cmd: "page {{ nextion.pages[entity_long_domain] }}"
                continue_on_error: true

      ##### BOOT NSPANEL - boot init #####
      - alias: Boot init
        conditions:
          - condition: trigger
            id: nspanel_boot_init
          - "{{ nextion.pages.current != nextion.pages.home or (is_state(last_click, ['unavailable', 'unknown', None]) | default(False) if last_click is string else False) }}"
        sequence:
          ##### NSPanel boot init only #####
          - delay:
              milliseconds: 100
          - service: "{{ nextion.commands.text_printf }}"
            data:
              component: boot.bluep_version
              message: "{{ blueprint_version }}"
            continue_on_error: true

          ###### Set local fallback ######
          - service: "switch.turn_{{ 'on' if relay_1_local_fallback else 'off' }}"
            data:
              entity_id: 'switch.{{ nspanel_name }}_relay_1_local_fallback'
            continue_on_error: true
          - service: "switch.turn_{{ 'on' if relay_2_local_fallback else 'off' }}"
            data:
              entity_id: 'switch.{{ nspanel_name }}_relay_2_local_fallback'
            continue_on_error: true

          ##### clear notification icon #####
          - service: "{{ nextion.commands.notification_clear }}"
            data: {}
            continue_on_error: true

          ###### NSPanel beep ######
          - delay:
              milliseconds: 2000
          - if: "{{ is_state(notification_sound, 'on') }}"
            then:
              - service: "{{ nextion.commands.play_rtttl }}"
                data:
                  song_str: "two short:d=4,o=5,b=100:16e6,16e6"
                continue_on_error: true

          ##### NSPanel boot init finished and jump to Home Page#####
          - &delay-default
            delay:
              milliseconds: "{{ delay_value }}"
          - service: "{{ nextion.commands.printf }}"
            data:
              cmd: page home
            continue_on_error: true

      ##### PAGE CHANGED - changes when page changed #####
      - alias: Page changed
        conditions:
          - condition: trigger
            id: current_page_changed
        sequence:
          ##### climate-page left - apply climate temperature if climate_optimistic ##### ## TODO - remove from here
          - if: "{{ trigger.event.data.old_state.state == nextion.pages.climate and climate_optimistic }}"
            then:
              - variables:
                  display_target_temperature_state: "{{ states(display_target_temperature) | default('unavailable') if display_target_temperature is string else 'unavailable' }}"
              - if: "{{ is_number(display_target_temperature_state) }}"
                then:
                  - *variables-settings_entity
                  - service: climate.set_temperature
                    data:
                      entity_id: "{{ entity_long }}"
                      #hvac_mode: 'heat'
                      temperature: "{{ display_target_temperature_state }}"
                    continue_on_error: true
          - choose:
              ## PAGE HOME ##
              - alias: Home page
                conditions: "{{ trigger.event.data.new_state.state == nextion.pages.home }}"
                sequence: &refresh_page_home
                  - service: "{{ nextion.commands.set_settings_entity }}"
                    data:
                      entity: 'unknown'
                    continue_on_error: true
                  ##### NSPanel Date #####
                  ### DATE Font Color ###
                  - *delay-default
                  - service: "{{ nextion.commands.font_color }}"
                    data:
                      component: home.date
                      message: "{{ page_home.general.date.label.color_rgb if is_number(page_home.general.date.label.color_rgb) else ((page_home.general.date.label.color_rgb[0] //(2**3)) *(2**11))+((page_home.general.date.label.color_rgb[1] //(2**2)) *(2**5))+(page_home.general.date.label.color_rgb[2] //(2**3)) }}"
                    continue_on_error: true
                  ### DATE Font ###
                  - *delay-default
                  - service: "{{ nextion.commands.text_printf }}"
                    data:
                      component: home.date
                      message: "{{ (dict.values(mui[language].weekdays) | list)[now().weekday()] ~ ', ' ~ as_timestamp(now()) | timestamp_custom(date_format) }}"
                    continue_on_error: true
                  ##### NSPanel Time #####
                  ### TIME Font Color ###
                  - *delay-default
                  - service: "{{ nextion.commands.font_color }}"
                    data:
                      component: home.time
                      message: "{{ page_home.general.time.label.color_rgb if is_number(page_home.general.time.label.color_rgb) else ((page_home.general.time.label.color_rgb[0] //(2**3)) *(2**11))+((page_home.general.time.label.color_rgb[1] //(2**2)) *(2**5))+(page_home.general.time.label.color_rgb[2] //(2**3)) }}"
                    continue_on_error: true
                  ### TIME Font ###
                  - *delay-default
                  - service: "{{ nextion.commands.text_printf }}"
                    data:
                      component: home.time
                      message: "{{ time }}"
                    continue_on_error: true
                  - if: "{{ meridiem }}"
                    then:
                      ### TIME Meridiem Font Color ###
                      - *delay-default
                      - service: "{{ nextion.commands.font_color }}"
                        data:
                          component: home.meridiem
                          message: "{{ page_home.general.time.label.color_rgb if is_number(page_home.general.time.label.color_rgb) else ((page_home.general.time.label.color_rgb[0] //(2**3)) *(2**11))+((page_home.general.time.label.color_rgb[1] //(2**2)) *(2**5))+(page_home.general.time.label.color_rgb[2] //(2**3)) }}"
                        continue_on_error: true
                      ### TIME Meridiem Font ###
                      - *delay-default
                      - service: "{{ nextion.commands.text_printf }}"
                        data:
                          component: home.meridiem
                          message: "{{ meridiem }}"
                        continue_on_error: true

                  ##### NSPanel Outdoor Temp #####
                  - variables:
                      outdoor_temp_state: "{{ states(outdoortemp) | default('unavailable') if outdoortemp is string else 'unavailable' }}"
                      outdoor_temp: "{{ outdoor_temp_state if is_number(outdoor_temp_state) else state_attr(weather_entity, 'temperature') | default('unavailable') if weather_entity is string else 'unavailable' }}"
                  - if: "{{ is_number(outdoor_temp) }}"
                    then:
                      ### LABEL Outdoor Temp Font Color ###
                      - *delay-default
                      - service: "{{ nextion.commands.font_color }}"
                        data:
                          component: home.outdoor_temp
                          message: "{{ page_home.general.outdoor_temp.label.color_rgb if is_number(page_home.general.outdoor_temp.label.color_rgb) else ((page_home.general.outdoor_temp.label.color_rgb[0] //(2**3)) *(2**11))+((page_home.general.outdoor_temp.label.color_rgb[1] //(2**2)) *(2**5))+(page_home.general.outdoor_temp.label.color_rgb[2] //(2**3)) }}"
                        continue_on_error: true
                      ### LABEL Outdoor Temp Font ###
                      - *delay-default
                      - service: "{{ nextion.commands.text_printf }}"
                        data:
                          component: home.outdoor_temp
                          message: "{{ outdoor_temp | round(1) ~ temperature_units }}"
                        continue_on_error: true

                  ##### NSPanel Indoor Temp #####
                  - variables:
                      indoor_temp_state: "{{ states(indoortemp) | default('unavailable') if indoortemp is string else 'unavailable' }}"
                  - if: "{{ is_number(indoor_temp_state) }}"
                    then:
                      ### ICON Indoor Temp Font Color ###
                      - *delay-default
                      - service: "{{ nextion.commands.font_color }}"
                        data:
                          component: home.indoortempicon
                          message: "{{ page_home.general.indoor_temp.icon.color_rgb if is_number(page_home.general.indoor_temp.icon.color_rgb) else ((page_home.general.indoor_temp.icon.color_rgb[0] //(2**3)) *(2**11))+((page_home.general.indoor_temp.icon.color_rgb[1] //(2**2)) *(2**5))+(page_home.general.indoor_temp.icon.color_rgb[2] //(2**3)) }}"
                        continue_on_error: true
                      ### ICON Indoor Temp Font ###
                      - *delay-default
                      - service: "{{ nextion.commands.text_printf }}"
                        data:
                          component: home.indoortempicon
                          message: "{{ nextion.icons.all[page_home.general.indoor_temp.icon.icon.split(':')[1]] | default(page_home.general.indoor_temp.icon.icon if page_home.general.indoor_temp.icon.icon is string else '\U0000E2D5') }}"
                        continue_on_error: true
                      ### LABEL Indoor Temp Font Color ###
                      - *delay-default
                      - service: "{{ nextion.commands.font_color }}"
                        data:
                          component: home.current_temp
                          message: "{{ page_home.general.indoor_temp.label.color_rgb if is_number(page_home.general.indoor_temp.label.color_rgb) else ((page_home.general.indoor_temp.label.color_rgb[0] //(2**3)) *(2**11))+((page_home.general.indoor_temp.label.color_rgb[1] //(2**2)) *(2**5))+(page_home.general.indoor_temp.label.color_rgb[2] //(2**3)) }}"
                        continue_on_error: true
                      ### LABEL Indoor Temp Font ###
                      - *delay-default
                      - service: "{{ nextion.commands.text_printf }}"
                        data:
                          component: home.current_temp
                          message: "{{ (indoor_temp_state | round(1) ~ temperature_units) if is_number(indoor_temp_state) else (mui[language].unavailable if indoor_temp_state in ['unavailable', 'unknown', None] else indoor_temp_state) }}"
                        continue_on_error: true

                  ##### Weather Icon Home Page #####
                  - *delay-default
                  - service: "{{ nextion.commands.printf }}"
                    data:
                      cmd: home.weather.pic={{ nextion.pics.weather[states(weather_entity) | default('unavailable') if weather_entity is string else 'unavailable'] | default(None) }}
                    continue_on_error: true

                  ##### NSPanel Buttons #####
                  - variables:
                      left_button_state: "{{ states(page_home.hardware.buttons.left.entity) | default('unavailable') if page_home.hardware.buttons.left.entity is string else 'unavailable' }}"
                      right_button_state: "{{ states(page_home.hardware.buttons.right.entity) | default('unavailable') if page_home.hardware.buttons.right.entity is string else 'unavailable' }}"

                  ##### NSPanel Left Button Name #####
                  - if: "{{ page_home.hardware.buttons.left.name | length > 0 }}"
                    then:
                      ### LABEL Font Color ###
                      - *delay-default
                      - service: "{{ nextion.commands.font_color }}"
                        data:
                          component: home.left_bt_text
                          message: "{{ page_home.hardware.buttons.left.color_rgb if is_number(page_home.hardware.buttons.left.color_rgb) else ((page_home.hardware.buttons.left.color_rgb[0] //(2**3)) *(2**11))+((page_home.hardware.buttons.left.color_rgb[1] //(2**2)) *(2**5))+(page_home.hardware.buttons.left.color_rgb[2] //(2**3)) }}"
                        continue_on_error: true
                      ### LABEL Font ###
                      - *delay-default
                      - service: "{{ nextion.commands.text_printf }}"
                        data:
                          component: home.left_bt_text
                          message: "{{ page_home.hardware.buttons.left.name }}"
                        continue_on_error: true

                  ##### SET Left Hardware Button PIC on Home Page ####
                  - if: "{{ left_button_state not in ['unavailable', 'unknown', None] }}"
                    then:
                      - variables:
                          # Hardware Button PIC
                          left_hardware_button_state: "{{ nextion.pics.hardware.button[left_button_state] | default(None) }}"
                      - *delay-default
                      - service: "{{ nextion.commands.printf }}"
                        data:
                          cmd: home.left_bt_pic.pic={{ left_hardware_button_state }}
                        continue_on_error: true

                  ##### NSPanel Right Button Name #####
                  - if: "{{ page_home.hardware.buttons.right.name | length > 0 }}"
                    then:
                      ### LABEL Font Color ###
                      - *delay-default
                      - service: "{{ nextion.commands.font_color }}"
                        data:
                          component: home.right_bt_text
                          message: "{{ page_home.hardware.buttons.right.color_rgb if is_number(page_home.hardware.buttons.right.color_rgb) else ((page_home.hardware.buttons.right.color_rgb[0] //(2**3)) *(2**11))+((page_home.hardware.buttons.right.color_rgb[1] //(2**2)) *(2**5))+(page_home.hardware.buttons.right.color_rgb[2] //(2**3)) }}"
                        continue_on_error: true
                      ### LABEL Font ###
                      - *delay-default
                      - service: "{{ nextion.commands.text_printf }}"
                        data:
                          component: home.right_bt_text
                          message: "{{ page_home.hardware.buttons.right.name }}"
                        continue_on_error: true

                  ##### SET Right Hardware Button PIC on Home Page #####
                  - if: "{{ right_button_state not in ['unavailable', 'unknown', None] }}"
                    then:
                      - variables:
                      # Hardware Button PIC
                          right_hardware_button_state: "{{ nextion.pics.hardware.button[right_button_state] | default(None) }}"
                      - *delay-default
                      - service: "{{ nextion.commands.printf }}"
                        data:
                          cmd: home.right_bt_pic.pic={{ right_hardware_button_state }}
                        continue_on_error: true

                  ###### Status bar ######
                  - &variables-home_page_status_bar
                    variables:
                      thermostat_icon: !input "thermostat_icon" #E50E
                      heat_icon: !input "heat_icon" #\U0000E50F
                      climate_state: "{{ states(climate) | default('unavailable') if climate is string else 'unavailable' }}"
                      climate_action: "{{ state_attr(climate, 'hvac_action') | default('unavailable') if climate is string else 'unavailable'  }}"
                      home_page_status_bar:
                        - entity:         "{{ relay01_entity }}"
                          icon:           !input "relay01_icon" #E3A5
                          icon_color_rgb: !input "relay01_icon_color"
                          component: home.icon_top_01
                        - entity:         "{{ relay02_entity }}"
                          icon:           !input "relay02_icon" #E3A8
                          icon_color_rgb: !input "relay02_icon_color"
                          component: home.icon_top_02
                        - entity:         "{{ climate }}"
                          icon: "{{ (nextion.icons.all[heat_icon.split(':')[1]] | default(heat_icon if heat_icon is string else '\U0000E2D5') if climate_action == 'heating' else nextion.icons.all[thermostat_icon.split(':')[1]] | default(thermostat_icon if thermostat_icon is string else '\U0000E2D5')) if climate_state == 'heat' else nextion.icons.blank }}"
                          icon_color_rgb: !input "thermostat_icon_color"
                          component: home.icon_top_03
                        - entity:         !input "chip01"
                          icon:           !input "chip01_icon"
                          icon_color_rgb: !input "chip01_icon_color"
                          component: home.icon_top_04
                        - entity:         !input "chip02"
                          icon:           !input "chip02_icon"
                          icon_color_rgb: !input "chip02_icon_color"
                          component: home.icon_top_05
                        - entity:         !input "chip03"
                          icon:           !input "chip03_icon"
                          icon_color_rgb: !input "chip03_icon_color"
                          component: home.icon_top_06
                        - entity:         !input "chip04"
                          icon:           !input "chip04_icon"
                          icon_color_rgb: !input "chip04_icon_color"
                          component: home.icon_top_07
                        - entity:         !input "chip05"
                          icon:           !input "chip05_icon"
                          icon_color_rgb: !input "chip05_icon_color"
                          component: home.icon_top_08
                        - entity:         !input "chip06"
                          icon:           !input "chip06_icon"
                          icon_color_rgb: !input "chip06_icon_color"
                          component: home.icon_top_09
                        - entity:         !input "chip07"
                          icon:           !input "chip07_icon"
                          icon_color_rgb: !input "chip07_icon_color"
                          component: home.icon_top_10
                  - repeat:
                      for_each: "{{ home_page_status_bar }}"
                      sequence:
                        - &display-home_page_status_bar
                          if: "{{ repeat.item.entity is defined and repeat.item.entity is string and repeat.item.entity | length > 0 }}"
                          then:
                            - variables:
                                repeat_item_state: "{{ states(repeat.item.entity) | default('unavailable') }}"
                                repeat_item_state_is_on: "{{ repeat_item_state in ['on', 'open'] }}"
                                repeat_item_icon: >
                                  {% if repeat_item_state_is_on and repeat.item.icon is string and repeat.item.icon | length > 0 %}{{ nextion.icons.all[repeat.item.icon.split(':')[1]] | default(repeat.item.icon) }}
                                  {% elif repeat_item_state_is_on and state_attr(repeat.item.entity, 'icon') | default('') not in ['unavailable', 'unknown', '', None] %}{{ nextion.icons.all[state_attr(repeat.item.entity, 'icon').split(':')[1]] | default(nextion.icons.blank) }}
                                  {% else %}{{ nextion.icons.blank }}
                                  {% endif %}
                            - if: "{{ repeat_item_state_is_on }}"
                              then:
                                ### ICON Font Color ###
                                - *delay-default
                                - service: "{{ nextion.commands.font_color }}"
                                  data:
                                    component: "{{ repeat.item.component }}"
                                    message: "{{ repeat.item.icon_color_rgb if is_number(repeat.item.icon_color_rgb) else ((repeat.item.icon_color_rgb[0] //(2**3)) *(2**11))+((repeat.item.icon_color_rgb[1] //(2**2)) *(2**5))+(repeat.item.icon_color_rgb[2] //(2**3)) }}"
                                  continue_on_error: true
                            ### ICON Font ###
                            - *delay-default
                            - service: "{{ nextion.commands.text_printf }}"
                              data:
                                component: "{{ repeat.item.component }}"
                                message: "{{ repeat_item_icon }}"
                              continue_on_error: true
                                # {{ is_state(repeat.item.entity, 'on') | default(False) if repeat.item.entity is string else 'unavailable' }}

                  ##### HOME VALUE 01 - 03
                  - *delay-default
                  - &variables-home_page_values
                    variables:
                      home_page_values:
                        - entity:          !input "home_value01"
                          icon:            !input "home_value01_icon"
                          icon_color_rgb:  !input "home_value01_icon_color"
                          label_color_rgb: !input "home_value01_label_color"
                          component: home.value01
                        - entity:          !input "home_value02"
                          icon:            !input "home_value02_icon"
                          icon_color_rgb:  !input "home_value02_icon_color"
                          label_color_rgb: !input "home_value02_label_color"
                          component: home.value02
                        - entity:          !input "home_value03"
                          icon:            !input "home_value03_icon"
                          icon_color_rgb:  !input "home_value03_icon_color"
                          label_color_rgb: !input "home_value03_label_color"
                          component: home.value03
                  - repeat:
                      for_each: "{{ home_page_values }}"
                      sequence:
                        - &display-home_page_value
                          if: "{{ repeat.item.entity is string and repeat.item.entity is match 'sensor.' and states(repeat.item.entity) not in ['unavailable', 'unknown', None] }}"
                          then:
                            - if: "{{ repeat.item.icon | length > 0 }}"
                              then:
                                ### ICON Font Color ###
                                - *delay-default
                                - service: "{{ nextion.commands.font_color }}"
                                  data:
                                    component: "{{ repeat.item.component }}_icon"
                                    message: "{{ repeat.item.icon_color_rgb if is_number(repeat.item.icon_color_rgb) else ((repeat.item.icon_color_rgb[0] //(2**3)) *(2**11))+((repeat.item.icon_color_rgb[1] //(2**2)) *(2**5))+(repeat.item.icon_color_rgb[2] //(2**3)) }}"
                                  continue_on_error: true
                                ### ICON Font ###
                                - *delay-default
                                - service: "{{ nextion.commands.text_printf }}"
                                  data:
                                    component: "{{ repeat.item.component }}_icon"
                                    message: "{{ nextion.icons.all[repeat.item.icon.split(':')[1]] | default(repeat.item.icon if repeat.item.icon is string else '\U0000E2D5') }}"
                                  continue_on_error: true
                            - variables:
                                repeat_item_state: "{{ states(repeat.item.entity) | default('unavailable') }}"
                                repeat_item_state_available: "{{ repeat_item_state not in ['unavailable', 'unknown', None] }}"
                            - if: "{{ repeat_item_state_available }}"
                              then:
                                ### LABEL Font Color ###
                                - *delay-default
                                - service: "{{ nextion.commands.font_color }}"
                                  data:
                                    component: "{{ repeat.item.component }}_state"
                                    message: "{{ repeat.item.label_color_rgb if is_number(repeat.item.label_color_rgb) else ((repeat.item.label_color_rgb[0] //(2**3)) *(2**11))+((repeat.item.label_color_rgb[1] //(2**2)) *(2**5))+(repeat.item.label_color_rgb[2] //(2**3)) }}"
                                  continue_on_error: true
                                ### LABEL Font ###
                                - *delay-default
                                - service: "{{ nextion.commands.text_printf }}"
                                  data:
                                    component: "{{ repeat.item.component }}_state"
                                    message: "{{ (repeat_item_state | round(1) ~ state_attr(repeat.item.entity, 'unit_of_measurement') | default('')) if is_number(repeat_item_state) else repeat_item_state }}"
                                  continue_on_error: true

                  ##### Set notify icon #####
                  - variables:
                      notification_unread_state: "{{ states(notification_unread) | default('unavailable') if notification_unread is string else 'unavailable' }}"
                  - if: "{{ notification_unread_state in ['on', 'off'] }}"
                    then:
                      - variables:
                          notification_text_state: "{{ states(notification_text) | default(None) if notification_text is string else None }}"
                          set_button04_icon: "{{ nextion.icons.all[page_home.buttons[3].icon.split(':')[1]] | default(page_home.buttons[3].icon if page_home.buttons[3].icon is string else '\U0000E2D5') if notification_unread_state == 'on' and notification_text_state | length > 0 else nextion.icons.blank }}"
                          set_button04_icon_font: "{{ (page_home.buttons[3].color_rgb[notification_unread_state] if is_number(page_home.buttons[3].color_rgb[notification_unread_state]) else ((page_home.buttons[3].color_rgb[notification_unread_state][0] //(2**3)) *(2**11))+((page_home.buttons[3].color_rgb[notification_unread_state][1] //(2**2)) *(2**5))+(page_home.buttons[3].color_rgb[notification_unread_state][2] //(2**3))) if notification_unread_state in ['on', 'off'] and notification_text_state | length > 0 else nextion.colors.grey_light }}"
                      ##### SET ICON Font - Notify #####
                      - *delay-default
                      - service: "{{ nextion.commands.text_printf }}"
                        data:
                          component: home.button04_icon
                          message: "{{ set_button04_icon }}"
                        continue_on_error: true

                      ##### SET ICON Font Color - Notify #####
                      - *delay-default
                      - service: "{{ nextion.commands.font_color }}"
                        data:
                          component: home.button04_icon
                          message: "{{ set_button04_icon_font }}"
                        continue_on_error: true

                  ###### QR Code - Icon ######
                  - *delay-default
                  - if: "{{ qrcode_enabled == true }}"
                    then: # Display QR code icon
                      ### ICON Font Color ###
                      - service: "{{ nextion.commands.font_color }}"
                        data:
                          component: home.button05_icon
                          message: "{{ page_home.buttons[4].color_rgb.on if is_number(page_home.buttons[4].color_rgb.on) else ((page_home.buttons[4].color_rgb.on[0] //(2**3)) *(2**11))+((page_home.buttons[4].color_rgb.on[1] //(2**2)) *(2**5))+(page_home.buttons[4].color_rgb.on[2] //(2**3)) }}"
                        continue_on_error: true
                      ### ICON Font ###
                      - *delay-default
                      - service: "{{ nextion.commands.text_printf }}"
                        data:
                          component: home.button05_icon
                          message: "{{ nextion.icons.all[page_home.buttons[4].icon.split(':')[1]] | default(page_home.buttons[4].icon if page_home.buttons[4].icon is string else '\U0000E2D5') }}"
                        continue_on_error: true
                    else: # Display blank icon
                      - service: "{{ nextion.commands.text_printf }}"
                        data:
                          component: home.button05_icon
                          message: "{{ nextion.icons.blank }}"
                        continue_on_error: true

                  ###### ENTITIES - Icon ######
                  - *delay-default
                  - if: "{{ entitypages_enabled }}"
                    then: # Display entities icon
                      ### ICON Font Color ###
                      - service: "{{ nextion.commands.font_color }}"
                        data:
                          component: home.button06_icon
                          message: "{{ page_home.buttons[5].color_rgb.on if is_number(page_home.buttons[5].color_rgb.on) else ((page_home.buttons[5].color_rgb.on[0] //(2**3)) *(2**11))+((page_home.buttons[5].color_rgb.on[1] //(2**2)) *(2**5))+(page_home.buttons[5].color_rgb.on[2] //(2**3)) }}"
                        continue_on_error: true
                      ### ICON Font ###
                      - *delay-default
                      - service: "{{ nextion.commands.text_printf }}"
                        data:
                          component: home.button06_icon
                          message: "{{ nextion.icons.all[page_home.buttons[5].icon.split(':')[1]] | default(page_home.buttons[5].icon if page_home.buttons[5].icon is string else '\U0000E2D5') }}"
                        continue_on_error: true
                    else: # Display blank icon
                      - service: "{{ nextion.commands.text_printf }}"
                        data:
                          component: home.button06_icon
                          message: "{{ nextion.icons.blank }}"
                        continue_on_error: true

                  ###### SHOW All component when page loading done #####
                  - *delay-default
                  - service: "{{ nextion.commands.show_all }}"
                    continue_on_error: true

              ## BUTTON PAGES 01 - 04 ##
              - alias: Button pages
                conditions: "{{ trigger.event.data.new_state.state in nextion.pages.buttonpages }}"
                sequence: &refresh_page_buttonpage
                  - &variables-page_buttons
                    variables:
                      button_page_index: "{{ (nextion.pages.current[-2:] | int(-1)) - 1 }}"
                      first_button: "{{ button_page_index * 8 }}"
                      last_button: "{{ first_button + 8 }}"
                      ##### BUTTON Page Labels #####
                      button_pages_labels:
                        - label: !input button_page01_label
                        - label: !input button_page02_label
                        - label: !input button_page03_label
                        - label: !input button_page04_label
                      ##### BUTTONS Page - Buttons 1 - 32 #####
                      button_pages_buttons:
                        - entity:         !input "entity01"
                          name:           !input "entity01_name"
                          icon:           !input "entity01_icon"
                          icon_color_rgb: !input "entity01_icon_color"
                          confirm:        !input "entity01_confirm"
                          component: buttonpage01.button01
                        - entity:         !input "entity02"
                          name:           !input "entity02_name"
                          icon:           !input "entity02_icon"
                          icon_color_rgb: !input "entity02_icon_color"
                          confirm:        !input "entity02_confirm"
                          component: buttonpage01.button02
                        - entity:         !input "entity03"
                          name:           !input "entity03_name"
                          icon:           !input "entity03_icon"
                          icon_color_rgb: !input "entity03_icon_color"
                          confirm:        !input "entity03_confirm"
                          component: buttonpage01.button03
                        - entity:         !input "entity04"
                          name:           !input "entity04_name"
                          icon:           !input "entity04_icon"
                          icon_color_rgb: !input "entity04_icon_color"
                          confirm:        !input "entity04_confirm"
                          component: buttonpage01.button04
                        - entity:         !input "entity05"
                          name:           !input "entity05_name"
                          icon:           !input "entity05_icon"
                          icon_color_rgb: !input "entity05_icon_color"
                          confirm:        !input "entity05_confirm"
                          component: buttonpage01.button05
                        - entity:         !input "entity06"
                          name:           !input "entity06_name"
                          icon:           !input "entity06_icon"
                          icon_color_rgb: !input "entity06_icon_color"
                          confirm:        !input "entity06_confirm"
                          component: buttonpage01.button06
                        - entity:         !input "entity07"
                          name:           !input "entity07_name"
                          icon:           !input "entity07_icon"
                          icon_color_rgb: !input "entity07_icon_color"
                          confirm:        !input "entity07_confirm"
                          component: buttonpage01.button07
                        - entity:         !input "entity08"
                          name:           !input "entity08_name"
                          icon:           !input "entity08_icon"
                          icon_color_rgb: !input "entity08_icon_color"
                          confirm:        !input "entity08_confirm"
                          component: buttonpage01.button08
                        - entity:         !input "entity09"
                          name:           !input "entity09_name"
                          icon:           !input "entity09_icon"
                          icon_color_rgb: !input "entity09_icon_color"
                          confirm:        !input "entity09_confirm"
                          component: buttonpage02.button01
                        - entity:         !input "entity10"
                          name:           !input "entity10_name"
                          icon:           !input "entity10_icon"
                          icon_color_rgb: !input "entity10_icon_color"
                          confirm:        !input "entity10_confirm"
                          component: buttonpage02.button02
                        - entity:         !input "entity11"
                          name:           !input "entity11_name"
                          icon:           !input "entity11_icon"
                          icon_color_rgb: !input "entity11_icon_color"
                          confirm:        !input "entity11_confirm"
                          component: buttonpage02.button03
                        - entity:         !input "entity12"
                          name:           !input "entity12_name"
                          icon:           !input "entity12_icon"
                          icon_color_rgb: !input "entity12_icon_color"
                          confirm:        !input "entity12_confirm"
                          component: buttonpage02.button04
                        - entity:         !input "entity13"
                          name:           !input "entity13_name"
                          icon:           !input "entity13_icon"
                          icon_color_rgb: !input "entity13_icon_color"
                          confirm:        !input "entity13_confirm"
                          component: buttonpage02.button05
                        - entity:         !input "entity14"
                          name:           !input "entity14_name"
                          icon:           !input "entity14_icon"
                          icon_color_rgb: !input "entity14_icon_color"
                          confirm:        !input "entity14_confirm"
                          component: buttonpage02.button06
                        - entity:         !input "entity15"
                          name:           !input "entity15_name"
                          icon:           !input "entity15_icon"
                          icon_color_rgb: !input "entity15_icon_color"
                          confirm:        !input "entity15_confirm"
                          component: buttonpage02.button07
                        - entity:         !input "entity16"
                          name:           !input "entity16_name"
                          icon:           !input "entity16_icon"
                          icon_color_rgb: !input "entity16_icon_color"
                          confirm:        !input "entity16_confirm"
                          component: buttonpage02.button08
                        - entity:         !input "entity17"
                          name:           !input "entity17_name"
                          icon:           !input "entity17_icon"
                          icon_color_rgb: !input "entity17_icon_color"
                          confirm:        !input "entity17_confirm"
                          component: buttonpage03.button01
                        - entity:         !input "entity18"
                          name:           !input "entity18_name"
                          icon:           !input "entity18_icon"
                          icon_color_rgb: !input "entity18_icon_color"
                          confirm:        !input "entity18_confirm"
                          component: buttonpage03.button02
                        - entity:         !input "entity19"
                          name:           !input "entity19_name"
                          icon:           !input "entity19_icon"
                          icon_color_rgb: !input "entity19_icon_color"
                          confirm:        !input "entity19_confirm"
                          component: buttonpage03.button03
                        - entity:         !input "entity20"
                          name:           !input "entity20_name"
                          icon:           !input "entity20_icon"
                          icon_color_rgb: !input "entity20_icon_color"
                          confirm:        !input "entity20_confirm"
                          component: buttonpage03.button04
                        - entity:         !input "entity21"
                          name:           !input "entity21_name"
                          icon:           !input "entity21_icon"
                          icon_color_rgb: !input "entity21_icon_color"
                          confirm:        !input "entity21_confirm"
                          component: buttonpage03.button05
                        - entity:         !input "entity22"
                          name:           !input "entity22_name"
                          icon:           !input "entity22_icon"
                          icon_color_rgb: !input "entity22_icon_color"
                          confirm:        !input "entity22_confirm"
                          component: buttonpage03.button06
                        - entity:         !input "entity23"
                          name:           !input "entity23_name"
                          icon:           !input "entity23_icon"
                          icon_color_rgb: !input "entity23_icon_color"
                          confirm:        !input "entity23_confirm"
                          component: buttonpage03.button07
                        - entity:         !input "entity24"
                          name:           !input "entity24_name"
                          icon:           !input "entity24_icon"
                          icon_color_rgb: !input "entity24_icon_color"
                          confirm:        !input "entity24_confirm"
                          component: buttonpage03.button08
                        - entity:         !input "entity25"
                          name:           !input "entity25_name"
                          icon:           !input "entity25_icon"
                          icon_color_rgb: !input "entity25_icon_color"
                          confirm:        !input "entity25_confirm"
                          component: buttonpage04.button01
                        - entity:         !input "entity26"
                          name:           !input "entity26_name"
                          icon:           !input "entity26_icon"
                          icon_color_rgb: !input "entity26_icon_color"
                          confirm:        !input "entity26_confirm"
                          component: buttonpage04.button02
                        - entity:         !input "entity27"
                          name:           !input "entity27_name"
                          icon:           !input "entity27_icon"
                          icon_color_rgb: !input "entity27_icon_color"
                          confirm:        !input "entity27_confirm"
                          component: buttonpage04.button03
                        - entity:         !input "entity28"
                          name:           !input "entity28_name"
                          icon:           !input "entity28_icon"
                          icon_color_rgb: !input "entity28_icon_color"
                          confirm:        !input "entity28_confirm"
                          component: buttonpage04.button04
                        - entity:         !input "entity29"
                          name:           !input "entity29_name"
                          icon:           !input "entity29_icon"
                          icon_color_rgb: !input "entity29_icon_color"
                          confirm:        !input "entity29_confirm"
                          component: buttonpage04.button05
                        - entity:         !input "entity30"
                          name:           !input "entity30_name"
                          icon:           !input "entity30_icon"
                          icon_color_rgb: !input "entity30_icon_color"
                          confirm:        !input "entity30_confirm"
                          component: buttonpage04.button06
                        - entity:         !input "entity31"
                          name:           !input "entity31_name"
                          icon:           !input "entity31_icon"
                          icon_color_rgb: !input "entity31_icon_color"
                          confirm:        !input "entity31_confirm"
                          component: buttonpage04.button07
                        - entity:         !input "entity32"
                          name:           !input "entity32_name"
                          icon:           !input "entity32_icon"
                          icon_color_rgb: !input "entity32_icon_color"
                          confirm:        !input "entity32_confirm"
                          component: buttonpage04.button08
                  - if: "{{ button_page_index >= 0 and button_page_index <= 3 }}"
                    then:
                      - service: "{{ nextion.commands.set_settings_entity }}"
                        data:
                          entity: 'unknown'
                        continue_on_error: true
                      ##### Button Page Label #####
                      - if: "{{ button_pages_labels[button_page_index].label | length > 0 }}"
                        then:
                          - service: "{{ nextion.commands.text_printf }}"
                            data:
                              component: "{{ 'bpage%02d_label' | format(button_page_index+1) }}"
                              message: "{{ button_pages_labels[button_page_index].label }}"
                            continue_on_error: true

                      ##### NSPanel build Button page #####
                      - repeat:
                          for_each: "{{ button_pages_buttons[first_button:last_button] }}"
                          sequence: &display-button_page_button
                            - if: "{{ repeat.item.entity is string and repeat.item.entity | length > 0 and repeat.item.entity.split('.') | default([]) | count > 0 }}"
                              then:
                                - variables:
                                    item_domain: "{{ repeat.item.entity.split('.')[0] | default('unknown') }}"
                                    # {{ states(entity_id) | default('unavailable') if entity_id is string else 'unavailable' }}
                                    current_entity_state: "{{ states(repeat.item.entity) | default('unavailable') }}"
                                    current_entity_state_available: "{{ current_entity_state not in ['unknown', 'unavailable', None] }}"
                                    # Button PIC GRAY/WHITE
                                    btn_pic: "{{ nextion.pics.button.on if current_entity_state in ['on', 'open', 'opening', 'home'] or (item_domain == 'climate' and current_entity_state != 'off') else nextion.pics.button.off }}"
                                    # TEXT, BRIGHTNESS and ICON Background
                                    btn_bg: "{{ nextion.colors.white if current_entity_state in ['on', 'open', 'opening', 'home'] or (item_domain == 'climate' and current_entity_state != 'off') else nextion.colors.grey_dark }}"
                                    # ICON Font Color
                                    btn_icon_font: >
                                      {% if not current_entity_state_available %} {{ nextion.colors.red }}
                                      {% elif item_domain in ['button', 'input_button', 'scene'] or current_entity_state in ['off', 'closed', 'closing'] or (item_domain == 'person' and current_entity_state != 'home') %} {{ nextion.colors.grey_light }}
                                      {% elif current_entity_state in ['on', 'open', 'opening', 'home'] or (item_domain == 'climate' and current_entity_state != 'off') %} {{ repeat.item.icon_color_rgb if is_number(repeat.item.icon_color_rgb) else ((repeat.item.icon_color_rgb[0] //(2**3)) *(2**11))+((repeat.item.icon_color_rgb[1] //(2**2)) *(2**5))+(repeat.item.icon_color_rgb[2] //(2**3)) }}
                                      {% else %} {{ nextion.colors.red }}
                                      {% endif %}
                                    # LABEL Font Color
                                    btn_txt_font: >-
                                      {% if not current_entity_state_available %} {{ nextion.colors.white }}
                                      {% elif item_domain in ['button', 'input_button', 'scene'] or current_entity_state in ['off', 'closed', 'closing'] or (item_domain == 'person' and current_entity_state != 'home') %} {{ nextion.colors.white }}
                                      {% elif current_entity_state in ['on', 'open', 'opening', 'home'] or (item_domain == 'climate' and current_entity_state != 'off') %} {{ nextion.colors.grey_dark }}
                                      {% else %} {{ nextion.colors.white }}
                                      {% endif %}
                                    # BRIGHTNESS Font Color
                                    btn_bri_font: "{{ btn_txt_font }}" #"{{ nextion.colors.grey_dark }}"
                                    # ICON Value
                                    btn_icon: >
                                      {% if not current_entity_state_available %} {{ nextion.icons.buttons.unknown }}
                                      {% elif repeat.item.icon | length > 0 %} {{ nextion.icons.all[repeat.item.icon.split(':')[1]] | default(repeat.item.icon if repeat.item.icon is string else '\U0000E2D5') }}
                                      {% elif repeat.item.entity and repeat.item.entity.split('.') | count > 1 %} {{ nextion.icons.buttons[repeat.item.entity.split('.')[0] if repeat.item.entity else 'unknown'] }}
                                      {% else %}  {{ nextion.icons.buttons.unknown }}
                                      {% endif %}
                                    # LABEL Value
                                    btn_label: "{{ repeat.item.name }}"
                                    # BRIGHTNESS Value
                                    btn_bri_txt: >-
                                      {% if not current_entity_state_available %} 0
                                      {% elif item_domain == 'light' and current_entity_state == 'on' and state_attr(repeat.item.entity, 'brightness') != None %} {{ (state_attr(repeat.item.entity, 'brightness') | int * 100 /255) | round(0) }}%
                                      {% elif item_domain == 'cover' and current_entity_state in ['open', 'opening', 'closing'] and state_attr(repeat.item.entity, 'current_position') != None %} {{ (state_attr(repeat.item.entity, 'current_position') | int(100)) | round(0) }}%
                                      {% elif item_domain == 'climate' and current_entity_state != 'off' and state_attr(repeat.item.entity, "current_temperature") != None %} {{ (state_attr(repeat.item.entity, "current_temperature") | float) | round(0) }}{{ temperature_units }}
                                      {% else -%} 0
                                      {% endif -%}
                                - *delay-default
                                - service: "{{ nextion.commands.set_button }}"
                                  data:
                                    btn_id: "{{ repeat.item.component }}"
                                    btn_pic: "{{ btn_pic }}"
                                    btn_bg: "{{ btn_bg }}"
                                    btn_icon_font: "{{ btn_icon_font }}"
                                    btn_txt_font: "{{ btn_txt_font }}"
                                    btn_bri_font: "{{ btn_bri_font }}"
                                    btn_icon: "{{ btn_icon }}"
                                    btn_label: "{{ btn_label }}"
                                    btn_bri_txt: "{{ btn_bri_txt }}"
                                  continue_on_error: true
                  ###### SHOW All component when page loading done #####
                  - *delay-default
                  - service: "{{ nextion.commands.show_all }}"
                    continue_on_error: true

              ## PAGE LIGHTSETTINGS ##
              - alias: Light settings page
                conditions: "{{ trigger.event.data.new_state.state == nextion.pages.light }}"
                sequence:
                  - *variables-settings_entity
                  - service: "{{ nextion.commands.text_printf }}"
                    data:
                      component: lightsettings.light_name
                      message: "{{ entity_long_name }}"
                    continue_on_error: true
                  ##### LIGHT ICON - ON / OFF #####
                  - variables:
                      lightsettings_icon_font: "{{ nextion.icons.all[entity_long_icon.split(':')[1]] | default(entity_long_icon if entity_long_icon is string else nextion.icons.buttons.light) if entity_long_icon not in ['unavailable', 'unknown', None] and entity_long_icon | length > 0 else nextion.icons.buttons.light }}"
                      lightsettings_icon_font_color: "{{ entity_long_icon_color if is_state(entity_long, 'on') else nextion.colors.grey_light }}"
                  - *delay-default
                  - service: "{{ nextion.commands.text_printf }}"
                    data:
                      component: lightsettings.icon_state
                      message: "{{ lightsettings_icon_font }}"
                    continue_on_error: true
                  - *delay-default
                  - service: "{{ nextion.commands.font_color }}"
                    data:
                      component: lightsettings.icon_state
                      message: "{{ lightsettings_icon_font_color }}"
                    continue_on_error: true
                  ##### LIGHT State #####
                  - *delay-default
                  - if: "{{ state_attr(entity_long, 'brightness') != none }}"
                    then:
                      - service: "{{ nextion.commands.value }}"
                        data:
                          component: lightsettings.lightslider
                          message: "{{ (state_attr(entity_long, 'brightness') | int * 100 / 255) | round(0) }}"
                        continue_on_error: true
                      - *delay-default
                      - service: "{{ nextion.commands.text_printf }}"
                        data:
                          component: lightsettings.light_value
                          message: "{{ (state_attr(entity_long, 'brightness') | int * 100 / 255) | round(0) }}%"
                        continue_on_error: true
                      - *delay-default
                      - service: "{{ nextion.commands.text_printf }}"
                        data:
                          component: lightsettings.light_value_2
                          message: "{{ (state_attr(entity_long, 'brightness') | int * 100 /255) | round(0) }}%"
                        continue_on_error: true
                    else:
                      - service: "{{ nextion.commands.value }}"
                        data:
                          component: lightsettings.lightslider
                          message: '0'
                        continue_on_error: true
                      - *delay-default
                      - service: "{{ nextion.commands.text_printf }}"
                        data:
                          component: lightsettings.light_value
                          message: '0 %'
                        continue_on_error: true
                      - *delay-default
                      - service: "{{ nextion.commands.text_printf }}"
                        data:
                          component: lightsettings.light_value_2
                          message: '0 %'
                        continue_on_error: true

                  ##### LIGHT Check Color_Temp Value is available when yes send some current Values #####
                  - if: "{{ state_attr(entity_long, 'color_temp') != none }}"
                    then:
                      - *delay-default
                      - service: "{{ nextion.commands.text_printf }}"
                        data:
                          component: lightsettings.temp_value
                          message: "{{ (state_attr(entity_long, 'color_temp') | int ) | round(0) }}"
                        continue_on_error: true
                      - *delay-default
                      - service: "{{ nextion.commands.text_printf }}"
                        data:
                          component: lightsettings.temp_value_2
                          message: "{{ (state_attr(entity_long, 'color_temp') | int ) | round(0) }}"
                        continue_on_error: true
                      - *delay-default
                      - service: "{{ nextion.commands.value }}"
                        data:
                          component: lightsettings.tempslider
                          message: "{{ (state_attr(entity_long, 'color_temp') | int ) | round(0) }}"
                        continue_on_error: true

              ## PAGE COVERSETTINGS ##
              - alias: Cover settings page
                conditions: "{{ trigger.event.data.new_state.state == nextion.pages.cover }}"
                sequence:
                  ##### COVER - OPEN / CLOSE #####
                  - *variables-settings_entity
                  - variables:
                      coversettings_icon_font: "{{ nextion.icons.all[entity_long_icon.split(':')[1]] | default(entity_long_icon if entity_long_icon is string else nextion.icons.buttons.cover) if entity_long_icon | length > 0 else nextion.icons.buttons.cover }}"
                      coversettings_icon_font_color: "{{ entity_long_icon_color if is_state(entity_long, 'open') else nextion.colors.grey_light }}"
                  - *delay-default
                  - service: "{{ nextion.commands.text_printf }}"
                    data:
                      component: coversettings.icon_state
                      message: "{{ coversettings_icon_font }}"
                    continue_on_error: true
                  - *delay-default
                  - service: "{{ nextion.commands.font_color }}"
                    data:
                      component: coversettings.icon_state
                      message: "{{ coversettings_icon_font_color }}"
                    continue_on_error: true
                  - *delay-default
                  - service: "{{ nextion.commands.text_printf }}"
                    data:
                      component: coversettings.cover_name
                      message: "{{ entity_long_name }}"
                    continue_on_error: true

                  ##### COVER State
                  - service: "{{ nextion.commands.value }}"
                    data:
                      component: coversettings.coverslider
                      message: "{{ (state_attr(entity_long, 'current_position') | int ) | round(0) }}"
                    continue_on_error: true
                  - *delay-default
                  - service: "{{ nextion.commands.text_printf }}"
                    data:
                      component: coversettings.cover_value
                      message: "{{ (state_attr(entity_long, 'current_position') | int ) | round(0) }} %"
                    continue_on_error: true

                  ##### COVER Battery ICON Yes / NO #####
                  - variables:
                      battery_level: >
                        {% if state_attr(entity_long, 'battery') | default('unavailable') not in ['unavailable', 'unknown', None] %}
                          {{ state_attr(entity_long, 'battery') | default('unavailable') }}
                        {% elif expand(device_entities(device_id(entity_long))) | selectattr('attributes.device_class', 'defined') | selectattr('attributes.device_class', 'eq', 'battery') | map(attribute='state') | map('float') | list | count > 0 %}
                          {{ expand(device_entities(device_id(entity_long))) | selectattr('attributes.device_class', 'defined') | selectattr('attributes.device_class', 'eq', 'battery') | map(attribute='state') | map('float') | list | first }}
                        {% elif states(entity_long | replace('cover.','sensor.') ~ '_battery') | default('unavailable') not in ['unavailable', 'unknown', None] %}
                          {{ states(entity_long | replace('cover.','sensor.') ~ '_battery') | default('unavailable') }}
                        {% elif states(entity_long | replace('cover.','sensor.') | replace('cover', 'battery')) | default('unavailable') not in ['unavailable', 'unknown', None] %}
                          {{ states(entity_long | replace('cover.','sensor.') | replace('cover', 'battery')) | default('unavailable') }}
                        {% else %} unavailable
                        {% endif %}
                  - if: "{{ is_number(battery_level) }}"
                    then:
                      - *delay-default
                      - service: "{{ nextion.commands.text_printf }}"
                        data:
                          component: coversettings.battery_value
                          message: "{{ battery_level | round(0) }} %"
                        continue_on_error: true
                      ### ICON Battery Font Color ###
                      - *delay-default
                      - service: "{{ nextion.commands.font_color }}"
                        data:
                          component: coversettings.battery_icon
                          message: "{{ nextion.colors.grey_super_light }}"
                        continue_on_error: true
                      ### ICON Battery Font ###
                      - *delay-default
                      - service: "{{ nextion.commands.text_printf }}"
                        data:
                          component: coversettings.battery_icon
                          message: "{{ nextion.icons.battery }}"
                        continue_on_error: true

              ## ENTITY PAGES 01 - 04 ##
              - alias: Entity pages
                conditions: "{{ trigger.event.data.new_state.state in nextion.pages.entitypages }}"
                sequence: &refresh-entity_pages
                  - &variables-entity_pages
                    variables:
                      ##### Entity pages #####
                      entity_pages_labels:
                        - label: !input "entity_page01_label"
                        - label: !input "entity_page02_label"
                        - label: !input "entity_page03_label"
                        - label: !input "entity_page04_label"
                      entity_pages_entities:
                        - entity: !input "entities_entity01"
                          name:   !input "entities_entity01_name"
                          icon:   !input "entities_entity01_icon"
                          component: entitypage01.value01
                        - entity: !input "entities_entity02"
                          name:   !input "entities_entity02_name"
                          icon:   !input "entities_entity02_icon"
                          component: entitypage01.value02
                        - entity: !input "entities_entity03"
                          name:   !input "entities_entity03_name"
                          icon:   !input "entities_entity03_icon"
                          component: entitypage01.value03
                        - entity: !input "entities_entity04"
                          name:   !input "entities_entity04_name"
                          icon:   !input "entities_entity04_icon"
                          component: entitypage01.value04
                        - entity: !input "entities_entity05"
                          name:   !input "entities_entity05_name"
                          icon:   !input "entities_entity05_icon"
                          component: entitypage01.value05
                        - entity: !input "entities_entity06"
                          name:   !input "entities_entity06_name"
                          icon:   !input "entities_entity06_icon"
                          component: entitypage01.value06
                        - entity: !input "entities_entity07"
                          name:   !input "entities_entity07_name"
                          icon:   !input "entities_entity07_icon"
                          component: entitypage01.value07
                        - entity: !input "entities_entity08"
                          name:   !input "entities_entity08_name"
                          icon:   !input "entities_entity08_icon"
                          component: entitypage01.value08
                        - entity: !input "entities_entity09"
                          name:   !input "entities_entity09_name"
                          icon:   !input "entities_entity09_icon"
                          component: entitypage02.value01
                        - entity: !input "entities_entity10"
                          name:   !input "entities_entity10_name"
                          icon:   !input "entities_entity10_icon"
                          component: entitypage02.value02
                        - entity: !input "entities_entity11"
                          name:   !input "entities_entity11_name"
                          icon:   !input "entities_entity11_icon"
                          component: entitypage02.value03
                        - entity: !input "entities_entity12"
                          name:   !input "entities_entity12_name"
                          icon:   !input "entities_entity12_icon"
                          component: entitypage02.value04
                        - entity: !input "entities_entity13"
                          name:   !input "entities_entity13_name"
                          icon:   !input "entities_entity13_icon"
                          component: entitypage02.value05
                        - entity: !input "entities_entity14"
                          name:   !input "entities_entity14_name"
                          icon:   !input "entities_entity14_icon"
                          component: entitypage02.value06
                        - entity: !input "entities_entity15"
                          name:   !input "entities_entity15_name"
                          icon:   !input "entities_entity15_icon"
                          component: entitypage02.value07
                        - entity: !input "entities_entity16"
                          name:   !input "entities_entity16_name"
                          icon:   !input "entities_entity16_icon"
                          component: entitypage02.value08
                        - entity: !input "entities_entity17"
                          name:   !input "entities_entity17_name"
                          icon:   !input "entities_entity17_icon"
                          component: entitypage03.value01
                        - entity: !input "entities_entity18"
                          name:   !input "entities_entity18_name"
                          icon:   !input "entities_entity18_icon"
                          component: entitypage03.value02
                        - entity: !input "entities_entity19"
                          name:   !input "entities_entity19_name"
                          icon:   !input "entities_entity19_icon"
                          component: entitypage03.value03
                        - entity: !input "entities_entity20"
                          name:   !input "entities_entity20_name"
                          icon:   !input "entities_entity20_icon"
                          component: entitypage03.value04
                        - entity: !input "entities_entity21"
                          name:   !input "entities_entity21_name"
                          icon:   !input "entities_entity21_icon"
                          component: entitypage03.value05
                        - entity: !input "entities_entity22"
                          name:   !input "entities_entity22_name"
                          icon:   !input "entities_entity22_icon"
                          component: entitypage03.value06
                        - entity: !input "entities_entity23"
                          name:   !input "entities_entity23_name"
                          icon:   !input "entities_entity23_icon"
                          component: entitypage03.value07
                        - entity: !input "entities_entity24"
                          name:   !input "entities_entity24_name"
                          icon:   !input "entities_entity24_icon"
                          component: entitypage03.value08
                        - entity: !input "entities_entity25"
                          name:   !input "entities_entity25_name"
                          icon:   !input "entities_entity25_icon"
                          component: entitypage04.value01
                        - entity: !input "entities_entity26"
                          name:   !input "entities_entity26_name"
                          icon:   !input "entities_entity26_icon"
                          component: entitypage04.value02
                        - entity: !input "entities_entity27"
                          name:   !input "entities_entity27_name"
                          icon:   !input "entities_entity27_icon"
                          component: entitypage04.value03
                        - entity: !input "entities_entity28"
                          name:   !input "entities_entity28_name"
                          icon:   !input "entities_entity28_icon"
                          component: entitypage04.value04
                        - entity: !input "entities_entity29"
                          name:   !input "entities_entity29_name"
                          icon:   !input "entities_entity29_icon"
                          component: entitypage04.value05
                        - entity: !input "entities_entity30"
                          name:   !input "entities_entity30_name"
                          icon:   !input "entities_entity30_icon"
                          component: entitypage04.value06
                        - entity: !input "entities_entity31"
                          name:   !input "entities_entity31_name"
                          icon:   !input "entities_entity31_icon"
                          component: entitypage04.value07
                        - entity: !input "entities_entity32"
                          name:   !input "entities_entity32_name"
                          icon:   !input "entities_entity32_icon"
                          component: entitypage04.value08
                  - variables:
                      entity_page_index: "{{ (nextion.pages.current[-2:] | int(-1)) - 1 }}"
                      first_entity: "{{ entity_page_index * 8 }}"
                      last_entity: "{{ first_entity + 8 }}"
                  ##### Entity page - Label #####
                  - if: "{{ entity_pages_labels[entity_page_index].label | length > 0 }}"
                    then:
                      - service: "{{ nextion.commands.text_printf }}"
                        data:
                          component: "{{ 'entity%02d_label' | format(entity_page_index + 1) }}"
                          message: "{{ entity_pages_labels[entity_page_index].label }}"
                        continue_on_error: true
                      - *delay-default
                  ##### Entities #####
                  - repeat:
                      for_each: "{{ entity_pages_entities[first_entity:last_entity] }}"
                      sequence: &update-entity_page_entity
                        - if: "{{ repeat.item.entity is string and repeat.item.entity | length > 0 }}"
                          then:
                            - variables:
                                repeat_item_state: "{{ states(repeat.item.entity) | default('unavailable') }}"
                                repeat_item_icon: >
                                  {% if repeat.item.icon is string and repeat.item.icon | length > 0 %}{{ nextion.icons.all[repeat.item.icon.split(':')[1]] | default(repeat.item.icon) }}
                                  {% elif state_attr(repeat.item.entity, 'icon') | default('') not in ['unavailable', 'unknown', '', None] %}{{ nextion.icons.all[state_attr(repeat.item.entity, 'icon').split(':')[1]] | default(None) }}
                                  {% endif %}
                            - service: "{{ nextion.commands.set_entity }}"
                              data:
                                ent_id: "{{ repeat.item.component }}"
                                ent_icon: "{{ repeat_item_icon }}"
                                ent_label: >-
                                  {%- if repeat.item.name | length > 0 -%} {{ repeat.item.name }}
                                  {%- elif repeat_item_state in ['unavailable', 'unknown', None] -%} {{ repeat.item.entity }}
                                  {%- else -%} {{ state_attr(repeat.item.entity, 'friendly_name') | default(mui[language].no_name) }}
                                  {%- endif -%}
                                ent_value: "{{ repeat_item_state ~ ((state_attr(repeat.item.entity, 'unit_of_measurement') | default('')) if state_attr(repeat.item.entity, 'unit_of_measurement') else '') }}"
                              continue_on_error: true
<<<<<<< HEAD

=======
>>>>>>> c031cfee

              ## PAGE CLIMATE ##
              - alias: Climate page
                conditions: "{{ trigger.event.data.new_state.state == nextion.pages.climate }}"
                sequence:
                  - *variables-settings_entity
                  - variables:
                      hvac_mode: "{{ states(entity_long) | default('unavailable') if entity_long is string else 'unavailable' }}"
                      outdoor_temp_state: "{{ states(outdoortemp) | default('unavailable') if outdoortemp is string else 'unavailable' }}"
                      outdoor_temp: "{{ outdoor_temp_state if is_number(outdoor_temp_state) else state_attr(weather_entity, 'temperature') | default('unavailable') if weather_entity is string else 'unavailable' }}"
                      heating_state: "{{ mui[language].climate.states.off if hvac_mode == 'off' else mui[language].climate.states.on }}"
                  - service: "{{ nextion.commands.text_printf }}"
                    data:
                      component: climate.climate_label
                      message: "{{ entity_long_name }}"
                    continue_on_error: true
                  - *delay-default
                  - service: "{{ nextion.commands.text_printf }}"
                    data:
                      component: outdoor_temp
                      message: "{{ (outdoor_temp | round(1) ~ temperature_units) if is_number(outdoor_temp) else (mui[language].unavailable if outdoor_temp in ['unavailable', 'unknown', None] else outdoor_temp) }}"
                    continue_on_error: true

                  - service: "{{ nextion.commands.text_printf }}"
                    data:
                      component: current_temp
                      message: "{{ (state_attr(entity_long, 'current_temperature') | round(1) ~ temperature_units) if is_number(state_attr(entity_long, 'current_temperature')) else '' }}" # mui[language].unavailable?
                    continue_on_error: true
                  - if: "{{ hvac_mode != 'off' and is_number(state_attr(entity_long, 'temperature')) }}"
                    then:
                      - variables:
                          target_temp: "{{state_attr(entity_long, 'temperature') | round(1)}}"
                      - service: "{{ nextion.commands.thermostat_cycle }}"
                        data:
                          value: "{{ target_temp }}"
                        continue_on_error: true
                    else:
                      - service: "{{ nextion.commands.thermostat_cycle }}"
                        data:
                          value: "0"
                        continue_on_error: true
                      - service: "{{ nextion.commands.text_printf }}"
                        data:
                          component: target_temp
                          message: " "
                        continue_on_error: true
                  - service: "{{ nextion.commands.text_printf }}"
                    data:
                      component: heating_state
                      message: "{{ heating_state }}"
                    continue_on_error: true

                  # HVAC Button PIC
                  - variables:
                      heating_bt_pic: "{{ nextion.pics.heating.button.off if hvac_mode == 'off' else nextion.pics.heating.button.on }}"
                  - *delay-default
                  - service: "{{ nextion.commands.printf }}"
                    data:
                      cmd: heating_bt_pic.pic={{ heating_bt_pic }}
                    continue_on_error: true
                  - variables:
                      hotwatercharge_state: "{{ states(hotwatercharge) | default('unavailable') if hotwatercharge is string else 'unavailable' }}"
                      hotwatertemp_state: "{{ states(hotwatertemp) | default('unavailable') if hotwatertemp is string else 'unavailable' }}"
                      hotw_bt_pic: "{{ nextion.pics.hvac.button[hotwatercharge_state] | default(nextion.pics.hvac.button.blank) if hotwatercharge_state not in ['unavailable', 'unknown', None] else nextion.pics.hvac.button.blank }}"
                  - *delay-default
                  - service: "{{ nextion.commands.printf }}"
                    data:
                      cmd: hotw_bt_pic.pic={{ hotw_bt_pic }}
                    continue_on_error: true
                  - if: "{{ hotwatertemp_state not in ['unavailable', 'unknown', None] }}"
                    then:
                      - *delay-default
                      - service: "{{ nextion.commands.text_printf }}"
                        data:
                          component: climate.hotwater_temp
                          message: "{{ (hotwatertemp_state | round(1) ~ temperature_units) if is_number(hotwatertemp_state) else hotwatertemp_state }}"
                        continue_on_error: true

              ## PAGE WEATHER (WEATHER01 to WEATHER05) ##
              - alias: Weather pages
                conditions: "{{ trigger.event.data.new_state.state in nextion.pages.weatherpages }}"
                sequence:
                  - variables:
                      weather_attribution: "{{ state_attr(weather_entity, 'attribution') if weather_entity is string }}"
                      weather_type: >
                        {% if not weather_attribution %} unavailable
                        {% elif 'AccuWeather'     in weather_attribution %} AccuWeather
                        {% elif 'OpenWeatherMap'  in weather_attribution %} OpenWeather
                        {% elif 'SMHI'            in weather_attribution %} SMHI
                        {% elif 'met.no'          in weather_attribution %} Met.no
                        {% elif 'OpenWeatherMap'  in weather_attribution %} OpenWeather
                        {% else %} Other
                        {% endif %}
                      weather_units:
                        hours_of_sun:               "{{ state_attr(weather_entity, 'hours_of_sun_unit')               | default('h') if weather_entity is string and state_attr(weather_entity, 'hours_of_sun_unit')               else 'h' }}"
                        precipitation:              "{{ state_attr(weather_entity, 'precipitation_unit')              | default('')  if weather_entity is string and state_attr(weather_entity, 'precipitation_unit') }}"
                        precipitation_probability:  "{{ state_attr(weather_entity, 'precipitation_probability_unit')  | default('%') if weather_entity is string and state_attr(weather_entity, 'precipitation_probability_unit')  else '%' }}"
                        pressure:                   "{{ state_attr(weather_entity, 'pressure_unit')                   | default('')  if weather_entity is string and state_attr(weather_entity, 'pressure_unit') }}"
                        #temperature:               "{{ state_attr(weather_entity, 'temperature_unit')                | default('°') if weather_entity is string and state_attr(weather_entity, 'temperature_unit')                else '°' }}"
                        thunderstorm_probability:   "{{ state_attr(weather_entity, 'thunderstorm_probability_unit')   | default('%') if weather_entity is string and state_attr(weather_entity, 'thunderstorm_probability_unit')   else '%' }}"
                        uv_index:                   "{{ state_attr(weather_entity, 'uv_index_unit')                   | default('')  if weather_entity is string and state_attr(weather_entity, 'uv_index_unit')   }}"
                        #visibility:                "{{ state_attr(weather_entity, 'visibility_unit')                 | default('')  if weather_entity is string and state_attr(weather_entity, 'visibility_unit') }}"
                        wind_speed:                 "{{ state_attr(weather_entity, 'wind_speed_unit')                 | default('')  if weather_entity is string and state_attr(weather_entity, 'wind_speed_unit') }}"
                      page_name: "{{ trigger.event.data.new_state.state }}"
                      page_index: "{{ (page_name[-2:] | int(0)) - 1 }}"

                  ##### Display relative day #####
                  - service: "{{ nextion.commands.text_printf }}"
                    data:
                      component: "{{ page_name }}.day"
                      message: "{{ (dict.values(mui[language].relative_day) | list)[page_index] }}"
                    continue_on_error: true
                  - *delay-default

                  ##### Display date (long) #####
                  - service: "{{ nextion.commands.text_printf }}"
                    data:
                      component: "{{ page_name }}.date"
                      message: "{{ (dict.values(mui[language].weekdays) | list)[(now() + timedelta(days= (page_index))).weekday()] ~ ', ' ~ as_timestamp(now() + timedelta(days= (page_index))) | timestamp_custom(date_format) }}"
                    continue_on_error: true
                  - *delay-default

                  ##### Display weather data only when available #####
                  - variables:
                      forecast_day: >
                        {{ state_attr(weather_entity, 'forecast') | default([])
                          | selectattr('datetime', 'defined')
                          | selectattr('datetime', '>=', (today_at('00:00') + timedelta(days=  page_index   )) | as_timestamp | timestamp_local )
                          | selectattr('datetime', '<',  (today_at('00:00') + timedelta(days= (page_index+1))) | as_timestamp | timestamp_local )
                          | list
                        }}
                  - if: "{{ forecast_day | count > 0 or page_index == 0 }}"
                    then: # Display forecast
                      - variables:
                          metnoweather: "{{ weather_type == 'Met.no' }}"
                          metnoweather_hourly_forecast: "{{ state_attr(weather_entity ~ '_hourly', 'forecast') if metnoweather and states(weather_entity ~ '_hourly') not in ['unavailable', 'unknown', None] }}"
                          forecast_day: >
                            {% if forecast_day | count > 0 %}{{ forecast_day }}
                            {% elif metnoweather and metnoweather_hourly_forecast %}
                              {{ metnoweather_hourly_forecast
                                | selectattr('datetime', 'defined')
                                | selectattr('datetime', '>=', (today_at('00:00') + timedelta(days=  page_index   )) | as_timestamp | timestamp_local )
                                | selectattr('datetime', '<',  (today_at('00:00') + timedelta(days= (page_index+1))) | as_timestamp | timestamp_local )
                                | list
                              }}
                            {% endif %}
                      - variables:
                          forecast_day: >
                            {% if forecast_day | count > 0 %}{{ forecast_day }}
                            {% elif page_index == 0 %}
                              [ 
                                {
                                  "condition": "{{ states(weather_entity) }}",
                                  "temperature": "{{ state_attr(weather_entity, 'temperature') }}",
                                  "wind_speed": "{{ state_attr(weather_entity, 'wind_speed') }}"
                                }
                              ]
                            {% endif %}
                      - if: "{{ forecast_day | count > 0 }}"
                        then:
                          - variables:
                              accuweather: "{{ weather_type == 'AccuWeather' }}"
                              accuweather_day_name: "{{ 'day_' ~ page_index }}"
                              accuweather_sensor_prefix: "{{ 'sensor.' ~ (weather_entity | replace('weather.','')) ~ '_' }}"
                              accuweather_sensor_sufix: "{{ '_' ~ page_index ~ 'd' }}"
                              temp_min: >
                                {{ forecast_day | selectattr('templow', 'defined') | map(attribute='templow') | map('float') | list | min
                                  if forecast_day | selectattr('templow', 'defined') | map(attribute='templow') | map('float') | list | count > 0
                                  else forecast_day | selectattr('temperature', 'defined') | map(attribute='temperature') | map('float') | list | min | default('unknown')
                                }}
                              temp_max:                  "{{ forecast_day | selectattr('temperature',               'defined') | map(attribute='temperature')               | map('float') | list | max   if forecast_day | selectattr('temperature',               'defined') | map(attribute='temperature')               | map('float') | list | count > 0 }}"
                              condition:                 "{{ forecast_day | selectattr('condition',                 'defined') | map(attribute='condition')                                | list | first if forecast_day | selectattr('condition',                 'defined') | map(attribute='condition')                                | list | count > 0 }}"
                              precipitation:             "{{ forecast_day | selectattr('precipitation',             'defined') | map(attribute='precipitation')             | map('float') | list | sum   if forecast_day | selectattr('precipitation',             'defined') | map(attribute='precipitation')             | map('float') | list | count > 0 }}"
                              precipitation_probability: "{{ forecast_day | selectattr('precipitation_probability', 'defined') | map(attribute='precipitation_probability') | map('float') | list | max   if forecast_day | selectattr('precipitation_probability', 'defined') | map(attribute='precipitation_probability') | map('float') | list | count > 0 }}"
                              pressure:                  "{{ forecast_day | selectattr('pressure',                  'defined') | map(attribute='pressure')                  | map('float') | list | max   if forecast_day | selectattr('pressure',                  'defined') | map(attribute='pressure')                  | map('float') | list | count > 0 }}"
                              wind_speed:                "{{ forecast_day | selectattr('wind_speed',                'defined') | map(attribute='wind_speed')                | map('float') | list | max   if forecast_day | selectattr('wind_speed',                'defined') | map(attribute='wind_speed')                | map('float') | list | count > 0 }}"
                              hours_of_sun:             "{{ states(accuweather_sensor_prefix ~ 'hours_of_sun'                 ~ accuweather_sensor_sufix) | default('unknown') if accuweather else (forecast_day | selectattr('hours_of_sun',             'defined') | map(attribute='hours_of_sun')             | map('float') | list | sum if forecast_day | selectattr('hours_of_sun',             'defined') | map(attribute='hours_of_sun')             | map('float') | list | count > 0) }}"
                              uv_index:                 "{{ states(accuweather_sensor_prefix ~ 'uv_index'                     ~ accuweather_sensor_sufix) | default('unknown') if accuweather else (forecast_day | selectattr('uv_index',                 'defined') | map(attribute='uv_index')                 | map('float') | list | max if forecast_day | selectattr('uv_index',                 'defined') | map(attribute='uv_index')                 | map('float') | list | count > 0) }}"
                              thunderstorm_probability: "{{ states(accuweather_sensor_prefix ~ 'thunderstorm_probability_day' ~ accuweather_sensor_sufix) | default('unknown') if accuweather else (forecast_day | selectattr('thunderstorm_probability', 'defined') | map(attribute='thunderstorm_probability') | map('float') | list | max if forecast_day | selectattr('thunderstorm_probability', 'defined') | map(attribute='thunderstorm_probability') | map('float') | list | count > 0) }}"
                              parameters:
                                - name: hours_of_sun
                                  visibility: "{{ is_number(hours_of_sun) }}"
                                  value: "{{ (hours_of_sun | round(0) ~ ' ' ~ weather_units.hours_of_sun) if is_number(hours_of_sun) }}"
                                  icon: "{{ nextion.icons.weather.sun }}"
                                - name: thunderstorm_probability
                                  visibility: "{{ is_number(thunderstorm_probability) }}"
                                  value: "{{ (thunderstorm_probability | round(0) ~ weather_units.thunderstorm_probability) if is_number(thunderstorm_probability) }}"
                                  icon: "{{ nextion.icons.weather.lightning }}"
                                - name: precipitation
                                  visibility: "{{ is_number(precipitation) or is_number(precipitation_probability) }}"
                                  value: >
                                    {{ (precipitation | round(0) ~ ' ' ~ weather_units.precipitation) if is_number(precipitation) }}
                                    {{ '-' if is_number(precipitation) and is_number(precipitation_probability) }}
                                    {{ (precipitation_probability | round(0) ~ weather_units.precipitation_probability) if is_number(precipitation_probability) }}
                                  icon: "{{ nextion.icons.weather.rain }}"
                                - name: uv_index
                                  visibility: "{{ is_number(uv_index) }}"
                                  value: >
                                    {{ (state_attr(accuweather_sensor_prefix ~ 'uv_index' ~ accuweather_sensor_sufix, 'level') | default(None) ~ ': ') if weather_type == 'AccuWeather' }}
                                    {{ (uv_index | round(0) ~ weather_units.uv_index) if is_number(uv_index) }}
                                  icon: "{{ nextion.icons.weather.protect }}"
                                - name: wind_speed
                                  visibility: "{{ is_number(wind_speed) }}"
                                  value: "{{ (wind_speed | round(0) ~ ' ' ~ weather_units.wind_speed) if is_number(wind_speed) }}"
                                  icon: "{{ nextion.icons.weather.wind }}"
                                - name: pressure
                                  visibility: "{{ is_number(pressure) }}"
                                  value: "{{ (pressure | round(0) ~ ' ' ~ weather_units.pressure) if is_number(pressure) }}"
                                  icon: "{{ nextion.icons.weather.gauge }}"

                          ##### Display weather PIC when available
                          - if: "{{ condition not in ['unknown', None] }}"
                            then:
                            - service: "{{ nextion.commands.printf }}"
                              data:
                                cmd: "{{ page_name }}.weather_icon.pic={{ nextion.pics.weather[states(weather_entity) | default('unavailable') if weather_entity is string else 'unavailable'] | default(None) if condition == 'unknown' and page_name == nextion.pages.weatherpages[0] else nextion.pics.weather[condition] | default(None) }}"
                              continue_on_error: true
                            - *delay-default

                          ##### Display temperature min/max when available
                          - variables:
                              temperature_string: >
                                  {{ (temp_min | round(0) ~ temperature_units) if is_number(temp_min) }}
                                  {{ '/' if is_number(temp_min) and is_number(temp_max) and temp_min != temp_max }}
                                  {{ (temp_max | round(0) ~ temperature_units) if is_number(temp_max) and temp_min != temp_max }}
                          - if: "{{ (is_number(temp_min) or is_number(temp_max)) and temperature_string is string and temperature_string | length > 0 }}"
                            then:
                              - service: "{{ nextion.commands.text_printf }}"
                                data:
                                  component: "{{ page_name }}.temperature" ### Temperature MIN/MAX ###
                                  message: "{{ temperature_string }}"
                                continue_on_error: true
                              - *delay-default

                          ##### fields 1 to 5 (Parameters) #####
                          - repeat:
                              for_each: "{{ (parameters | selectattr('visibility', 'eq', true) | list)[:5] }}"
                              sequence:
                              - service: "{{ nextion.commands.text_printf }}"
                                data:
                                  component: "{{ page_name }}.value0{{ repeat.index }}"
                                  message: "{{ repeat.item.value }}"
                                continue_on_error: true
                              - *delay-default
                              - service: "{{ nextion.commands.text_printf }}"
                                data:
                                  component: "{{ page_name }}.value0{{ repeat.index }}_icon"
                                  message: "{{ repeat.item.icon }}"
                                continue_on_error: true
                              - *delay-default
                        else: &forecast_unavailable
                          - service: "{{ nextion.commands.text_printf }}"
                            data:
                              component: "{{ page_name }}.value01"
                              message: "{{ mui[language].unavailable }}"
                            continue_on_error: true
                          - *delay-default
                    else: *forecast_unavailable

              ## PAGE NOTIFICATION ##
              - alias: Notification page
                conditions: "{{ trigger.event.data.new_state.state == nextion.pages.notification }}"
                sequence:
                  - service: "{{ nextion.commands.text_printf }}"
                    data:
                      component: notification.notifi_text01
                      message: "{{ states(notification_text) | default(mui[language].unavailable) if notification_text is string else mui[language].unavailable }}"
                    continue_on_error: true
                  - *delay-default
                  - service: "{{ nextion.commands.text_printf }}"
                    data:
                      component: notification.notifi_label
                      message: "{{ states(notification_label) | default(mui[language].unavailable) if notification_label is string else mui[language].unavailable }}"
                    continue_on_error: true

              ## PAGE QR Code ##
              - alias: QRCode page
                conditions: "{{ trigger.event.data.new_state.state == nextion.pages.qrcode }}"
                sequence:
                  - variables:
                      qrcode_label: !input "qrcode_label"
                      qrcode_value: !input "qrcode_value"
                  - if: "{{ qrcode_label | length > 0 }}"
                    then:
                      - service: "{{ nextion.commands.text_printf }}"
                        data:
                          component: "qrcode_label"
                          message: "{{ qrcode_label }}"
                        continue_on_error: true
                      - *delay-default
                  - service: "{{ nextion.commands.text_printf }}"
                    data:
                      component: "qrcode_value"
                      message: "{{ qrcode_value }}"
                    continue_on_error: true

              ## PAGE SETTINGS ##
              #- alias: Settings page
              #  conditions: "{{ trigger.event.data.new_state.state == nextion.pages.settings }}"
              #  sequence:

              ## PAGE BOOT ##
              #- alias: Boot page
              #  conditions: "{{ trigger.event.data.new_state.state == nextion.pages.boot }}"
              #  sequence:

              ## PAGE SCREENSAVER ##
              #- alias: Screensaver page
              #  conditions: "{{ trigger.event.data.new_state.state == nextion.pages.screensaver }}"
              #  sequence:

      ##### BOOT NSPANEL - automation reload #####
      - alias: Automation reloaded
        conditions:
          - condition: trigger
            id: automation_reloaded
        sequence:
          - choose:
            ## PAGE HOME ##
            - conditions: "{{ nextion.pages.current == nextion.pages.home }}"
              sequence: *refresh_page_home
            
            ## PAGE BUTTON PAGES 01 - 04 ##
            - conditions: "{{ nextion.pages.current in nextion.pages.buttonpages }}"
              sequence: *refresh_page_buttonpage

            ## ENTITY PAGES ##
            - conditions: "{{ nextion.pages.current in nextion.pages.entitypages }}"
              sequence: *refresh-entity_pages

      ##### UPDATE BUTTONS AND PAGES -  button page / lightsettings page / coversettings page  #####
      - alias: "Update buttons & pages"
        conditions:
          - condition: trigger
            id:
              - current_state_entity01
              - current_state_entity02
              - current_state_entity03
              - current_state_entity04
              - current_state_entity05
              - current_state_entity06
              - current_state_entity07
              - current_state_entity08
              - current_state_entity09
              - current_state_entity10
              - current_state_entity11
              - current_state_entity12
              - current_state_entity13
              - current_state_entity14
              - current_state_entity15
              - current_state_entity16
              - current_state_entity17
              - current_state_entity18
              - current_state_entity19
              - current_state_entity20
              - current_state_entity21
              - current_state_entity22
              - current_state_entity23
              - current_state_entity24
              - current_state_entity25
              - current_state_entity26
              - current_state_entity27
              - current_state_entity28
              - current_state_entity29
              - current_state_entity30
              - current_state_entity31
              - current_state_entity32
          - "{{ nextion.pages.current in nextion.pages.buttonpages and trigger.to_state.state not in ['unavailable', 'unknown'] }}"
        sequence:
          - *variables-page_buttons
          - variables:
              buttonpage: "{{ nextion.pages.current }}"
          - repeat:
              for_each: "{{ button_pages_buttons | selectattr('component', 'defined') | selectattr('component', 'match', buttonpage) | selectattr('entity', 'defined') | selectattr('entity', 'eq', trigger.entity_id) | list }}"
              sequence: *display-button_page_button
          ##### release button/scene (stateless) #####
          - if: "{{ trigger.to_state.entity_id is match 'button.' or trigger.to_state.entity_id is match 'input_button.' or trigger.to_state.entity_id is match 'scene.' }}"
            then:
              - delay:
                  milliseconds: "1000"

      ##### SHORT PRESS BUTTON PAGE - toggle enities #####
      - alias: Button page - Short press
        conditions:
          - condition: trigger
            id: short_press
          - "{{ nextion.pages.current in nextion.pages.buttonpages }}"
        sequence:
          - *variables-page_buttons
          - variables:
              ##### Entity - Page Button - Toggle Entity #####
              last_click_state: "{{ states(last_click) | default('unavailable') if last_click is string else 'unavailable' }}"
              last_click_coordinates: "{{ last_click_state.replace('releasebuttonpage', '').split('button') if last_click_state not in ['unavailable', 'unknown', None] else None }}"
              last_click_entity_index: "{{ (last_click_coordinates[0] | int(-99) -1)*8 + last_click_coordinates[1] | int(-99) - 1 if last_click_coordinates and last_click_coordinates | count >= 1 else -1 }}"
          - condition: "{{ last_click_entity_index >= 0 }}"
          - variables:
              last_click_button: "{{ button_pages_buttons[last_click_entity_index] | default([]) }}"
              entity_short: "{{ last_click_button.entity | default('unavailable') if last_click_button and last_click_button.entity is defined }}"
              entity_domain: "{{ (entity_short.split('.')[0] | default('unknown')) if entity_short is string and entity_short | length > 0 and entity_short.split('.') | count > 0 else 'unknown' }}"
          - condition: "{{ entity_domain not in ['unknown', 'person', 'binary_sensor', 'sensor'] }}"
          - if: "{{ entity_domain == 'climate' }}"
            then:
              - variables:
                  entity_long: "{{ entity_short }}"
                  entity_short_state: "{{ states(entity_short) | default('unavailable') if entity_short is string else 'unavailable' }}"
                  entity_long_name: "{{ entity_short if entity_short_state in ['unavailable', 'unknown'] else state_attr(entity_short, 'friendly_name') | default(mui[language].no_name) }}"
                  entity_back: "{{ nextion.pages.current }}"
              - service: "{{ nextion.commands.set_settings_entity }}"
                data:
                  entity: "{{ entity_long }},{{ entity_back }},{{ entity_long_name }}"
                continue_on_error: true
            else:
              - if: "{{ last_click_button.confirm }}"
                then:
                  - variables:
                      buttonpage: "{{ nextion.pages.current }}"
                      btn_entity_name: >-
                        {%- if state_attr(entity_short, 'friendly_name') != None -%} {{ state_attr(entity_short, 'friendly_name') }}
                        {%- elif state_attr(entity_short, 'name') != None -%} {{ state_attr(entity_short, 'name') }}
                        {%- else -%} 'unknown'
                        {%- endif -%}
                  #### turn on switch confirmation_message
                  - service: switch.turn_on
                    data:
                      entity_id: "{{ confirmation_message }}"
                    continue_on_error: true
                  - service: "{{ nextion.commands.printf }}"
                    data:
                      cmd: "page {{ nextion.pages.notification }}"
                    continue_on_error: true
                  - service: "{{ nextion.commands.text_printf }}"
                    data:
                      component: notification.notifi_text01
                      message: "{{ btn_entity_name }}"
                    continue_on_error: true
                  - *delay-default
                  - service: "{{ nextion.commands.text_printf }}"
                    data:
                      component: notification.notifi_label
                      message: "{{ mui[language].please_confirm }}"
                    continue_on_error: true
                  - wait_template: "{{ is_state(last_click, ['notificationacceptrelease', 'notificationclearrelease', 'homepage']) }}"
                    timeout:
                      seconds: 10
                    continue_on_timeout: true
                  - choose:
                    - conditions: "{{ is_state(last_click, 'notificationacceptrelease') }}"
                      sequence:
                        - service: "{{ nextion.commands.printf }}"
                          data:
                            cmd: "page {{ buttonpage }}"
                          continue_on_error: true
                        - service: switch.turn_off
                          data:
                            entity_id: "{{ confirmation_message }}"
                          continue_on_error: true
                        - &service-button_changed
                          service: >-
                            {% if entity_domain in ['light', 'switch', 'cover', 'input_boolean', 'automation', 'fan'] %}
                              {{ entity_domain }}.toggle
                            {% elif entity_domain in ['button', 'input_button'] %}
                              {{ entity_domain }}.press
                            {% elif entity_domain in ['scene', 'script'] %}
                              {{ entity_domain }}.turn_on
                            {% else %}
                              homeassistant.update_entity
                            {% endif %}
                          data:
                            entity_id: "{{ entity_short }}"
                          continue_on_error: true
                    - conditions: "{{ is_state(last_click, 'notificationclearrelease') }}"
                      sequence:
                        - service: "{{ nextion.commands.printf }}"
                          data:
                            cmd: "page {{ buttonpage }}"
                          continue_on_error: true
                        - service: switch.turn_off
                          data:
                            entity_id: "{{ confirmation_message }}"
                          continue_on_error: true
                    - conditions: "{{ is_state(last_click, 'homepage') }}"
                      sequence:
                        - service: switch.turn_off
                          data:
                            entity_id: "{{ confirmation_message }}"
                          continue_on_error: true
                    default:
                      - service: switch.turn_off
                        data:
                          entity_id: "{{ confirmation_message }}"
                        continue_on_error: true
                      - service: "{{ nextion.commands.printf }}"
                        data:
                          cmd: "page {{ nextion.pages.home }}"
                        continue_on_error: true
                else:
                  - *service-button_changed

      ##### LONG PRESS BUTTON PAGE - save entity for settings pages #####
      - alias: Button page - Long press
        conditions:
          - condition: trigger
            id: long_press
          - "{{ nextion.pages.current in nextion.pages.buttonpages }}"
        sequence:
          - *variables-page_buttons
          - variables:
              last_click_state: "{{ trigger.to_state.state }}"
              last_click_coordinates: "{{ last_click_state.replace('pressbuttonpage', '').split('button') }}"
              last_click_entity_index: "{{ (last_click_coordinates[0] | int(-99) -1)*8 + last_click_coordinates[1] | int(-99) - 1 }}"
              last_click_button: "{{ button_pages_buttons[last_click_entity_index] }}"
              ##### Long Press Entity #####
              entity_long: "{{ last_click_button.entity }}"
              entity_domain: "{{ (entity_long.split('.')[0] | default('unknown')) if entity_long | length > 0 else 'unknown' }}"
              ##### Long Press Entity Name #####
              entity_long_name: "{{ last_click_button.name }}"
              ##### Long Press Entity Icon #####
              entity_long_icon: "{{ nextion.icons.all[last_click_button.icon.split(':')[1]] | default(last_click_button.icon if last_click_button.icon is string else '\U0000E2D5') }}"
              ##### Long Press Entity Icon Color #####
              entity_long_icon_color: "{{ last_click_button.icon_color_rgb if is_number(last_click_button.icon_color_rgb) else ((last_click_button.icon_color_rgb[0] //(2**3)) *(2**11))+((last_click_button.icon_color_rgb[1] //(2**2)) *(2**5))+(last_click_button.icon_color_rgb[2] //(2**3)) }}"
              ##### Current Page #####
              entity_back: "{{ nextion.pages.current }}"
          - service: "{{ nextion.commands.set_settings_entity }}"
            data:
              entity: "{{ entity_long }},{{ entity_back }},{{ entity_long_name }},{{ entity_long_icon }},{{ entity_long_icon_color }}"
            continue_on_error: true

      ##### LASTCLICK_LIGHTSETTINGS - changes on page lightsettings #####
      - alias: Changes on page lightsettings
        conditions:
          - condition: trigger
            id: light_settings
          - "{{ nextion.pages.current == nextion.pages.light }}"
        sequence:
          - *variables-settings_entity
          - choose:
              ##### Page Lightsettings - Brightness Slider MOVE #####
              - conditions:
                  #- '{{ trigger.event.data.new_state.state is match "brightness\d+" and trigger.event.data.new_state.state == states(last_click_lightsettings) }}'
                  - '{{ trigger.event.data.new_state.state is match "brightness\d+" }}'
                sequence:
                  - service: light.turn_on
                    data:
                      entity_id: "{{ entity_long }}"
                      brightness: "{{ (trigger.event.data.new_state.state | replace('brightness','') | int / 100 * 255) | round(0) }}"
                    continue_on_error: true
                  #### wird nicht mehr benötigt, da es im nextion editor nun direkt gemacht wird
                  # - delay:
                  #     milliseconds: "{{ delay_value }}"
                  # - service: "{{ nextion.commands.text_printf }}"
                  #   data:
                  #     component: lightsettings.light_value
                  #     message: "{{ (trigger.event.data.new_state.state | replace('brightness','') | int * 100 /255) | round(0) }}%'
                  # - delay:
                  #     milliseconds: "{{ delay_value }}"
                  # - service: "{{ nextion.commands.text_printf }}"
                  #   data:
                  #     component: lightsettings.light_value_2
                  #     message: "{{ (trigger.event.data.new_state.state | replace('brightness','') | int * 100 /255) | round(0) }}%'

                #     value_template: "{{ states(last_click_lightsettings) is match 'brightness\d+' }}"
                # sequence:
                #   - service: light.turn_on
                #     data:
                #       entity_id: "{{ entity_long }}"
                #       brightness: "{{ states(last_click_lightsettings) | replace('brightness','') | int }}"
                #   - service: "{{ nextion.commands.text_printf }}"
                #     data:
                #       component: lightsettings.light_value
                #       message: "{{ (states(last_click_lightsettings) | replace('brightness','') | int * 100 /255) | round(0) }}"


              ##### Page Lightsettings - color_Temp Slider MOVE #####
              - conditions:
                  - '{{ trigger.event.data.new_state.state is match "colortemp\d+" and trigger.event.data.new_state.state == (states(last_click_lightsettings) | default("unavailable") if last_click_lightsettings is string else "unavailable") }}'
                sequence:
                  - service: light.turn_on
                    data:
                      entity_id: "{{ entity_long }}"
                      color_temp: "{{ trigger.event.data.new_state.state | replace('colortemp','') | int }}"
                    continue_on_error: true
                  #### wird nicht mehr benötigt, da es im nextion editor nun direkt gemacht wird
                  # - delay:
                  #     milliseconds: "{{ delay_value }}"
                  # - service: "{{ nextion.commands.text_printf }}"
                  #   data:
                  #     component: lightsettings.temp_value
                  #     message: "{{ trigger.event.data.new_state.state | replace('colortemp','') | int }}"
                  # - delay:
                  #     milliseconds: "{{ delay_value }}"
                  # - service: "{{ nextion.commands.text_printf }}"
                  #   data:
                  #     component: lightsettings.temp_value_2
                  #     message: "{{ trigger.event.data.new_state.state | replace('colortemp','') | int }}"

              ##### Page Lightsettings - Color RGB Slider MOVE #####
              - conditions:
                  - '{{ trigger.event.data.new_state.state is match "\d+,\d+,\d+" }}'
                sequence:
                  - service: light.turn_on
                    data:
                      entity_id: "{{ entity_long }}"
                      rgb_color: "{{ trigger.event.data.new_state.state.split(',') }}"
                    continue_on_error: true

              ##### Page Lightsettings - Close Lightsetting Page #####
              - conditions:
                  - "{{ trigger.event.data.new_state.state == 'releaselightsettingsclose' }}"
                sequence:
                  - service: "{{ nextion.commands.printf }}"
                    data:
                      cmd: "page {{ entity_back }}"
                    continue_on_error: true

      ##### LASTCLICK_COVERSETTINGS - changes on page coversettings #####
      - alias: Changes on page coversettings
        conditions:
          - condition: trigger
            id: cover_settings
          - "{{ nextion.pages.current == nextion.pages.cover }}"
        sequence:
          - *variables-settings_entity
          - choose:
              ##### Page Coversettings - Cover Slider MOVE #####
              - conditions:
                  # - "{{ trigger.event.data.new_state.state is match 'coverposition\d+' and trigger.event.data.new_state.state == states(last_click_coversettings) }}"
                  - '{{ trigger.event.data.new_state.state is match "coverposition\d+" }}'
                sequence:
                  - service: cover.set_cover_position
                    data:
                      entity_id: "{{ entity_long }}"
                      position: "{{ trigger.event.data.new_state.state | replace('coverposition','') | int }}"
                    continue_on_error: true
                  #### wird nicht mehr benötigt, da es im nextion editor nun direkt gemacht wird
                  # - delay:
                  #     milliseconds: "{{ delay_value }}"
                  # - service: "{{ nextion.commands.text_printf }}"
                  #   data:
                  #     component: coversettings.cover_value
                  #     message: "{{ trigger.event.data.new_state.state | replace('coverposition','') | int }} %'
                  # - delay:
                  #     milliseconds: "{{ delay_value }}"
                  # - service: "{{ nextion.commands.text_printf }}"
                  #   data:
                  #     component: coversettings.cover_value_2
                  #     message: "{{ trigger.event.data.new_state.state | replace('coverposition','') | int }} %'

              ##### Page Coversettings - Cover CLOSE Button #####
              - conditions:
                  - "{{ trigger.event.data.new_state.state == 'cover_close_press' }}"
                sequence:
                  - service: cover.close_cover
                    data:
                      entity_id: "{{ entity_long }}"
                    continue_on_error: true

              ##### Page Coversettings - Cover OPEN Button #####
              - conditions:
                  - "{{ trigger.event.data.new_state.state == 'cover_open_press' }}"
                sequence:
                  - service: cover.open_cover
                    data:
                      entity_id: "{{ entity_long }}"
                    continue_on_error: true

              ##### Page Coversettings - Cover STOP Button #####
              - conditions:
                  - "{{ trigger.event.data.new_state.state == 'cover_stop_press' }}"
                sequence:
                  - service: cover.stop_cover
                    data:
                      entity_id: "{{ entity_long }}"
                    continue_on_error: true

              ##### Page Coversettings - Close Coversettings Page #####
              - conditions:
                  - "{{ trigger.event.data.new_state.state == 'releasecoversettingsclose' }}"
                sequence:
                  - service: "{{ nextion.commands.printf }}"
                    data:
                      cmd: "page {{ entity_back }}"
                    continue_on_error: true

      ##### LASTCLICK_CLIMATESETTINGS - changes on page climatesettings #####
      - alias: Changes on page climatesettings
        conditions:
          - condition: trigger
            id: climate_settings
          - "{{ nextion.pages.current == nextion.pages.climate }}"
        sequence:
          - *variables-settings_entity
          - variables:
              entity_long_state: "{{ states(entity_long) | default('unavailable') if entity_long is string else 'unavailable' }}"
          - choose:
              ##### Page Climatesettings - hotwater #####
              - conditions: "{{ trigger.event.data.new_state.state == 'releasehotwater' }}"
                sequence:
                  - service: >-
                      {% if hotwatercharge is match 'switch.' %}
                        switch.toggle
                      {% elif hotwatercharge is match 'input_boolean.' %}
                        input_boolean.toggle
                      {% endif %}
                    data:
                      entity_id: "{{ hotwatercharge }}"
                    continue_on_error: true

              ##### Page Climatesettings - heating #####
              - conditions: "{{ trigger.event.data.new_state.state == 'releaseheating' }}"
                sequence:
                  - if: "{{ entity_long_state == 'off' }}"
                    then:
                      - service: climate.turn_on ############
                        data:
                          entity_id: "{{ entity_long }}"
                        continue_on_error: true
                      # - service: climate.set_temperature
                      #   data:
                      #     entity_id: !input climate
                      #     hvac_mode: 'heat'
                      #     temperature: "{{ state_attr(climate, 'temperature') }}"
                    else:
                      - service: climate.turn_off ############
                        data:
                          entity_id: "{{ entity_long }}"
                        continue_on_error: true
                      # - service: climate.set_temperature
                      #   data:
                      #     entity_id:  !input climate
                      #     hvac_mode: 'off'
                      #     temperature: "{{ state_attr(climate, 'temperature') }}"

              ##### Page Climatesettings - increase/decrease temp #####
              - conditions: "{{ trigger.event.data.new_state.state in [ 'releaseincreasetemp', 'releasedecreasetemp'] }}"
                sequence:
                  - variables:
                      delta: "{{ +0.5 if trigger.event.data.new_state.state == 'releaseincreasetemp' else -0.5 }}"
                  - if: "{{ entity_long_state != 'off' }}"
                    then:
                      - if: "{{ climate_optimistic == true }}" ## TODO - remove from here
                        then:
                          - variables:
                              current_setpoint: "{{ states(display_target_temperature) | default('unavailable') if display_target_temperature is string else 'unavailable' }}"
                          - if: "{{ is_number(current_setpoint) }}"
                            then:
                              - service: "{{ nextion.commands.thermostat_cycle }}"
                                data:
                                  value: "{{ (current_setpoint + delta) | round(1) }}"
                                continue_on_error: true
                        else:
                          - variables:
                              current_setpoint: "{{state_attr(entity_long, 'temperature') | default('unavailable') if entity_long is string else 'unavailable' }}"
                          - if: "{{ is_number(current_setpoint) }}"
                            then:
                              - service: climate.set_temperature
                                data:
                                  entity_id: "{{ entity_long }}"
                                  #hvac_mode: 'heat'
                                  temperature: "{{ (current_setpoint + delta) | round(1) }}"
                                continue_on_error: true

              ##### Page Climatesettings - climateslider #####
              - conditions: '{{ trigger.event.data.new_state.state is match "climateslider\d+" and trigger.event.data.new_state.state == states(last_click_climatesettings) }}'
                sequence:
                  - if: "{{ entity_long_state != 'off' }}"
                    then:
                      - variables:
                          climateslider: "{{ trigger.event.data.new_state.state | replace('climateslider','') | int(-1) }}"
                          new_setpoint: "{{ (13.0 + (climateslider * 0.5)) if climateslider >= 0 and climateslider <= 27 }}"
                      - if: "{{ climate_optimistic == true }}" ## TODO - remove from here
                        then:
                          - service: "{{ nextion.commands.thermostat_cycle }}"
                            data:
                              value: "{{ new_setpoint }}"
                            continue_on_error: true
                        else:
                          - service: climate.set_temperature
                            data:
                              entity_id: "{{ entity_long }}"
                              #hvac_mode: 'heat'
                              temperature: "{{ new_setpoint }}"
                            continue_on_error: true

              #### Page Climate - Close Climate Page #####
              - conditions:
                  - "{{ trigger.event.data.new_state.state == 'releaseclimateclose' }}"
                sequence:
                  - service: "{{ nextion.commands.printf }}"
                    data:
                      cmd: "page {{ entity_back }}"
                    continue_on_error: true

##### TRIGGER - HOME PAGE ######

      ##### HOME PAGE - Values #####
      - alias: Home page - Values
        conditions:
          - condition: trigger
            id:
              - home_value01_state
              - home_value02_state
              - home_value03_state
          - "{{ nextion.pages.current == nextion.pages.home }}"
        sequence:
          - *variables-home_page_values
          #- *display-home_page_values
          - repeat:
              for_each: "{{ home_page_values | selectattr('entity', 'defined') | selectattr('entity', 'eq', trigger.entity_id) | list }}"
              sequence:
                - *display-home_page_value

      ##### HOME PAGE - Status bar #####
      - alias: Home page - status bar
        conditions:
          - condition: trigger
            id: 
              - relay01_state
              - relay02_state
              - climate_state
              - chip01_state
              - chip02_state
              - chip03_state
              - chip04_state
              - chip05_state
              - chip06_state
              - chip07_state
          - "{{ nextion.pages.current == nextion.pages.home and trigger.event.data.new_state.state not in ['unavailable', 'unknown'] }}"
        sequence:
          - *variables-home_page_status_bar
          - repeat:
              for_each: "{{ home_page_status_bar | selectattr('entity', 'defined') | selectattr('entity', 'eq', trigger.event.data.entity_id) | list }}"
              sequence:
                - *display-home_page_status_bar

      ##### JUMP TO - climate page #####
      - alias: Jump to climate page
        conditions:
          - condition: trigger
            id: open_climate_page
          - condition: template
            value_template: "{{ nextion.pages.current == nextion.pages.home and climate | length > 0 }} "
        sequence:
          - variables:
              entity_long: "{{ climate }}"
              entity_long_state: "{{ states(climate) | default('unavailable') if climate is string else 'unavailable' }}"
              entity_long_name: "{{ climate if entity_long_state in ['unavailable', 'unknown', None] else (state_attr(climate, 'friendly_name') | default(mui[language].no_name) if climate is string else mui[language].unavailable )}}"
              entity_back: "{{ nextion.pages.home }}"
          - service: "{{ nextion.commands.set_settings_entity }}"
            data:
              entity: "{{ entity_long }},{{ entity_back }},{{ entity_long_name }}"
            continue_on_error: true

          - service: "{{ nextion.commands.printf }}"
            data:
              cmd: "page {{ nextion.pages.climate }}"
            continue_on_error: true

      ##### JUMP TO - Weather Page  #####
      - alias: Jump to weather page
        conditions:
          - condition: trigger
            id: open_weather_page
          - condition: template
            value_template: "{{ nextion.pages.current == nextion.pages.home }}"
        sequence:
          - service: "{{ nextion.commands.printf }}"
            data:
              cmd: "page {{ nextion.pages.weatherpages[0] }}"
            continue_on_error: true

      ##### JUMP TO - QR Code Page  #####
      - alias: Jump to QR code page
        conditions:
          - condition: trigger
            id: open_qrcode_page
          - condition: template
            value_template: "{{ nextion.pages.current == nextion.pages.home and qrcode_enabled == true }}"
        sequence:
          - service: "{{ nextion.commands.printf }}"
            data:
              cmd: "page {{ nextion.pages.qrcode }}"
            continue_on_error: true

      ##### JUMP TO - ENTITY Page  #####
      - alias: Jump to entity page
        conditions:
          - condition: trigger
            id: open_entity_page
          - condition: template
            value_template: "{{ nextion.pages.current == nextion.pages.home and entitypages_enabled == true }}"
        sequence:
          - service: "{{ nextion.commands.printf }}"
            data:
              cmd: "page {{ nextion.pages.entitypages[0] }}"
            continue_on_error: true

      ##### JUMP TO - notification #####
      - alias: Jump to notification page
        conditions:
          - condition: trigger
            id: open_notification_page
          - condition: template
            value_template: "{{ nextion.pages.current == nextion.pages.home and notification_text is string and states(notification_text) | length > 0 }}"
        sequence:
          - service: "{{ nextion.commands.printf }}"
            data:
              cmd: "page {{ nextion.pages.notification }}"
            continue_on_error: true

      #### SHOW BUTTON - notification ####
      - alias: Show button - Notification
        conditions:
          - condition: trigger
            id:
              - notification_text_state
              - notification_unread_state
          - condition: template
            value_template: "{{ nextion.pages.current == nextion.pages.home and trigger.event.data.new_state.state not in ['unavailable', 'unknown', None] }}"
        sequence:
          - alias: "Set notifiy pic"
            variables:
              notification_text_state: "{{ states(notification_text) | default('unavailable') if notification_text is string else 'unavailable' }}"
              notification_text_available: "{{ notification_text_state not in ['unavailable', 'unknown', None] }}"
              notification_unread_state: "{{ states(notification_unread) | default('unavailable') if notification_unread is string else 'unavailable' }}"
              set_button04_icon: "{{ nextion.icons.all[page_home.buttons[3].icon.split(':')[1]] | default(page_home.buttons[3].icon if page_home.buttons[3].icon is string else '\U0000E2D5') if notification_unread_state in ['on', 'off'] and notification_text_available else nextion.icons.blank }}"
              set_button04_icon_font: >
                {{
                  (page_home.buttons[3].color_rgb[notification_unread_state] if is_number(page_home.buttons[3].color_rgb[notification_unread_state]) else ((page_home.buttons[3].color_rgb[notification_unread_state][0] //(2**3)) *(2**11))+((page_home.buttons[3].color_rgb[notification_unread_state][1] //(2**2)) *(2**5))+(page_home.buttons[3].color_rgb[notification_unread_state][2] //(2**3)))
                  if notification_unread_state in ['on', 'off'] and notification_text_available
                  else nextion.colors.grey_light
                }}
          ##### SET ICON Font - Notify #####
          - *delay-default
          - service: "{{ nextion.commands.text_printf }}"
            data:
              component: home.button04_icon
              message: "{{ set_button04_icon }}"
            continue_on_error: true

          ##### SET ICON Font Color - Notify #####
          - *delay-default
          - service: "{{ nextion.commands.font_color }}"
            data:
              component: home.button04_icon
              message: "{{ set_button04_icon_font }}"
            continue_on_error: true

      ##### SHOW BUTTON - notification clear #####
      - alias: Show button - Notification clear
        conditions:
          - condition: trigger
            id: btn_notificationclearrelease
          - condition: template
            value_template: "{{ nextion.pages.current == nextion.pages.notification and confirmation_message is string and states(confirmation_message) | default('unavailable') != 'on' }}"
        sequence:
          - service: switch.turn_off
            data:
              entity_id: "{{ notification_unread }}"
            continue_on_error: true
          - service: "{{ nextion.commands.printf }}"
            data:
              cmd: "page {{ nextion.pages.home }}"
            continue_on_error: true

      ##### SHOW BUTTON - notification accept #####
      - alias: Show button - Notification accept
        conditions:
          - condition: trigger
            id: btn_notificationacceptrelease
          - condition: template
            value_template: "{{ nextion.pages.current == nextion.pages.notification and confirmation_message is string and states(confirmation_message) | default('unavailable') != 'on' }}"
        sequence:
          - service: switch.turn_off
            data:
              entity_id: "{{ notification_unread }}"
            continue_on_error: true
          - service: "{{ nextion.commands.notification_clear }}"
            data: {}
            continue_on_error: true
          - service: "{{ nextion.commands.printf }}"
            data:
              cmd: "page {{ nextion.pages.home }}"
            continue_on_error: true

      ##### BUTTON - press #####
      - alias: Button - Press
        conditions:
          - condition: trigger
            id: 
              - left_button_press
              - right_button_press
        sequence:
          - variables:
              button_context: "{{ page_home.hardware.buttons.left if trigger.id == 'left_button_press' else page_home.hardware.buttons.right }}"
          - wait_template: "{{ is_state(left_button if trigger.id == 'left_button_press' else right_button, 'off') }}"
            timeout: !input hold_delay
            continue_on_timeout: true
          - if: "{{ not wait.completed }}"
            then: # Hold
              - choose:
                  - conditions: "{{ button_context.hold_select == 'Default' and button_context.entity | length > 0 }}"
                    sequence:
                      - variables:
                          entity_long: "{{ button_context.entity }}"
                          button_status: "{{ states(button_context.entity) | default('unavailable') if button_context.entity is string else 'unavailable' }}"
                          entity_long_name: >-
                            {%- if button_context.name | length > 0 -%} {{ button_context.name }}
                            {%- elif button_status in ['unavailable', 'unknown', None] -%} {{ button_context.entity }}
                            {%- else -%} {{ state_attr(button_context.entity, 'friendly_name') | default(mui[language].no_name) }}
                            {%- endif -%}
                          entity_back: "{{ nextion.pages.home }}"
                          entity_long_icon: "{{ nextion.icons.buttons[button_context.entity.split('.')[0] if button_context.entity else '\U0000E2D5'] }}"
                          entity_long_icon_color: 1055
                      - service: "{{ nextion.commands.set_settings_entity }}"
                        data:
                          entity: "{{ entity_long }},{{ entity_back }},{{ entity_long_name }},{{ entity_long_icon }},{{ entity_long_icon_color }}"
                        continue_on_error: true
                  - conditions: "{{ button_context.hold_select == 'Custom Action' and trigger.id == 'left_button_press' }}"
                    sequence: !input left_button_hold_custom_action
                  - conditions: "{{ button_context.hold_select == 'Custom Action' and trigger.id == 'right_button_press' }}"
                    sequence: !input right_button_hold_custom_action
            else: # Single Click
              - condition: template
                value_template: "{{ button_context.entity | length > 0 }}"
              - variables:
                  button_domain: "{{ (button_context.entity.split('.')[0] | default('unknown')) if button_context.entity | length > 0 else 'unknown' }}"
              - service: >
                  {% if button_domain in ['light', 'switch', 'cover', 'input_boolean', 'automation', 'fan'] %}
                    {{ button_domain }}.toggle
                  {% elif button_domain in ['button', 'input_button'] %}
                    {{ button_domain }}.press
                  {% elif button_domain in ['scene', 'script'] %}
                    {{ button_domain }}.turn_on
                  {% else %}
                    homeassistant.update_entity
                  {% endif %}
                data:
                  entity_id: "{{ button_context.entity }}"
                continue_on_error: true

      ##### BUTTON - state #####
      - alias: Button - State
        conditions:
          - condition: trigger
            id: 
              - left_button_state
              - right_button_state
          - condition: template
            value_template: "{{ nextion.pages.current == nextion.pages.home }}"
        sequence:
          - variables:
              # Hardware Button PIC
              current_hardware_button_state: "{{ nextion.pics.hardware.button[trigger.to_state.state] }}"
          ##### SET hardware Button PIC on Home Page ####
          - service: "{{ nextion.commands.printf }}"
            data:
              cmd: "home.{{ 'left' if trigger.id == 'left_button_state' else 'right'}}_bt_pic.pic={{ current_hardware_button_state }}"
            continue_on_error: true

      ##### DATE AND TIME #####
      - alias: "Date & Time"
        conditions:
          - condition: trigger
            id: time_state
          - condition: template
            value_template: "{{ nextion.pages.current == nextion.pages.home }}"
        sequence:
          ### TIME Font Color ###
          - *delay-default
          - service: "{{ nextion.commands.font_color }}"
            data:
              component: home.time
              message: "{{ page_home.general.time.label.color_rgb if is_number(page_home.general.time.label.color_rgb) else ((page_home.general.time.label.color_rgb[0] //(2**3)) *(2**11))+((page_home.general.time.label.color_rgb[1] //(2**2)) *(2**5))+(page_home.general.time.label.color_rgb[2] //(2**3)) }}"
            continue_on_error: true
          ### TIME Font ###
          - service: "{{ nextion.commands.text_printf }}"
            data:
              component: home.time
              message: "{{ time }}"
            continue_on_error: true
          ### TIME Meridiem Font Color ###
          - *delay-default
          - service: "{{ nextion.commands.font_color }}"
            data:
              component: home.meridiem
              message: "{{ page_home.general.time.label.color_rgb if is_number(page_home.general.time.label.color_rgb) else ((page_home.general.time.label.color_rgb[0] //(2**3)) *(2**11))+((page_home.general.time.label.color_rgb[1] //(2**2)) *(2**5))+(page_home.general.time.label.color_rgb[2] //(2**3)) }}"
            continue_on_error: true
          ### TIME Meridiem Font ###
          - *delay-default
          - service: "{{ nextion.commands.text_printf }}"
            data:
              component: home.meridiem
              message: "{{ meridiem }}"
            continue_on_error: true

          ### DATE Font Color ###
          - *delay-default
          - service: "{{ nextion.commands.font_color }}"
            data:
              component: home.date
              message: "{{ page_home.general.date.label.color_rgb if is_number(page_home.general.date.label.color_rgb) else ((page_home.general.date.label.color_rgb[0] //(2**3)) *(2**11))+((page_home.general.date.label.color_rgb[1] //(2**2)) *(2**5))+(page_home.general.date.label.color_rgb[2] //(2**3)) }}"
            continue_on_error: true
          ### DATE Font ###
          - *delay-default
          - service: "{{ nextion.commands.text_printf }}"
            data:
              component: home.date
              message: "{{ (dict.values(mui[language].weekdays) | list)[now().weekday()] ~ ', ' ~ as_timestamp(now()) | timestamp_custom(date_format) }}"
            continue_on_error: true

      ##### OUTDOOR TEMP - entity #####
      - alias: Outdoor temp - Entity
        conditions:
          - condition: trigger
            id: outdoortemp_state
          - condition: template
            value_template: "{{ nextion.pages.current == nextion.pages.home and is_number(trigger.event.data.new_state.state) }}"
        sequence:
          ### LABEL Outdoor Temp Font Color ###
          - *delay-default
          - service: "{{ nextion.commands.font_color }}"
            data:
              component: home.outdoor_temp
              message: "{{ page_home.general.outdoor_temp.label.color_rgb if is_number(page_home.general.outdoor_temp.label.color_rgb) else ((page_home.general.outdoor_temp.label.color_rgb[0] //(2**3)) *(2**11))+((page_home.general.outdoor_temp.label.color_rgb[1] //(2**2)) *(2**5))+(page_home.general.outdoor_temp.label.color_rgb[2] //(2**3)) }}"
            continue_on_error: true
          ### LABEL Outdoor Temp Font ###
          - *delay-default
          - service: "{{ nextion.commands.text_printf }}"
            data:
              component: home.outdoor_temp
              message: "{{ trigger.event.data.new_state.state | round(1) }}{{ temperature_units }}"
            continue_on_error: true

      ##### INDOOR TEMP - entity #####
      - alias: Indoor temp - Entity
        conditions:
          - condition: trigger
            id: indoortemp_state
          - condition: template
            value_template: "{{ nextion.pages.current == nextion.pages.home and trigger.event.data.new_state.state not in ['unavailable', 'unknown', None] }}"
        sequence:
          ### LABEL Indoor Temp Font Color ###
          - *delay-default
          - service: "{{ nextion.commands.font_color }}"
            data:
              component: home.current_temp
              message: "{{ page_home.general.indoor_temp.label.color_rgb if is_number(page_home.general.indoor_temp.label.color_rgb) else ((page_home.general.indoor_temp.label.color_rgb[0] //(2**3)) *(2**11))+((page_home.general.indoor_temp.label.color_rgb[1] //(2**2)) *(2**5))+(page_home.general.indoor_temp.label.color_rgb[2] //(2**3)) }}"
            continue_on_error: true
          ### LABEL Indoor Temp Font ###
          - *delay-default
          - service: "{{ nextion.commands.text_printf }}"
            data:
              component: home.current_temp
              message: "{{ trigger.event.data.new_state.state | round(1) }}{{ temperature_units }}"
            continue_on_error: true

      ##### INDOOR TEMP - nspanel #####
      - alias: Indoor temp - NSPanel
        conditions:
          - condition: trigger
            id: nspaneltemp_state
          - condition: template
            value_template: "{{ nextion.pages.current == nextion.pages.home and is_number(trigger.event.data.new_state.state) }}"
        sequence:
          - if: "{{ indoortemp is not match 'sensor.' }}"
            then:
              ### LABEL Indoor Temp Font Color ###
              - *delay-default
              - service: "{{ nextion.commands.font_color }}"
                data:
                  component: home.current_temp
                  message: "{{ page_home.general.indoor_temp.label.color_rgb if is_number(page_home.general.indoor_temp.label.color_rgb) else ((page_home.general.indoor_temp.label.color_rgb[0] //(2**3)) *(2**11))+((page_home.general.indoor_temp.label.color_rgb[1] //(2**2)) *(2**5))+(page_home.general.indoor_temp.label.color_rgb[2] //(2**3)) }}"
                continue_on_error: true
              ### LABEL Indoor Temp Font ###
              - *delay-default
              - service: "{{ nextion.commands.text_printf }}"
                data:
                  component: home.current_temp
                  message: "{{ trigger.event.data.new_state.state | round(1) }}{{ temperature_units }}"
                continue_on_error: true

      ##### WEATHER STATE - change update #####
      - alias: Weather - State changed
        conditions:
          - condition: trigger
            id: weather_state_change
          - condition: template
            value_template: "{{ nextion.pages.current == nextion.pages.home and trigger.event.data.new_state.state not in ['unavailable', 'unknown', None] }}"
        sequence:
          - if: "{{ outdoortemp is not match 'sensor.' }}"
            then:
              ### LABEL Outdoor Temp Font Color ###
              - *delay-default
              - service: "{{ nextion.commands.font_color }}"
                data:
                  component: home.outdoor_temp
                  message: "{{ page_home.general.outdoor_temp.label.color_rgb if is_number(page_home.general.outdoor_temp.label.color_rgb) else ((page_home.general.outdoor_temp.label.color_rgb[0] //(2**3)) *(2**11))+((page_home.general.outdoor_temp.label.color_rgb[1] //(2**2)) *(2**5))+(page_home.general.outdoor_temp.label.color_rgb[2] //(2**3)) }}"
                continue_on_error: true
              ### LABEL Outdoor Temp Font ###
              - *delay-default
              - service: "{{ nextion.commands.text_printf }}"
                data:
                  component: home.outdoor_temp
                  message: "{{trigger.event.data.new_state.attributes.temperature | round(1)}}{{ temperature_units }}"
                continue_on_error: true
              - service: "{{ nextion.commands.text_printf }}"
                data:
                  component: climate.outdoor_temp
                  message: "{{trigger.event.data.new_state.attributes.temperature | round(1)}}{{ temperature_units }}"

          - service: "{{ nextion.commands.printf }}"
            data:
              cmd: home.weather.pic={{ nextion.pics.weather[trigger.event.data.new_state.state | default('unknown')] }}
            continue_on_error: true

      ##### Sync Climate ##### -> muss noch in page changed climate wwenn climate page fertig
      - alias: Climate - Sync
        conditions:
          - condition: trigger
            id: climate_state
          - "{{ trigger.event.data.new_state.state not in ['unavailable', 'unknown', None] }}"
          # - condition: template
          #   value_template: "{{ nextion.pages.current == nextion.pages.climate }}"
          # - condition: template
          #   value_template: "{{ climate_optimistic == false }}"
        sequence:
          - variables:
              heating_state: "{{ mui[language].climate.states.off if trigger.event.data.new_state.state == 'off' else mui[language].climate.states.on }}"
              heating_bt_pic: "{{ nextion.pics.heating.button.off if trigger.event.data.new_state.state == 'off' else nextion.pics.heating.button.on }}"

          - service: "{{ nextion.commands.text_printf }}"
            data:
              component: current_temp
              message: "{{ trigger.event.data.new_state.attributes.current_temperature | round(1)}}{{ temperature_units }}"
            continue_on_error: true
          - service: "{{ nextion.commands.text_printf }}"
            data:
              component: heating_state
              message: "{{heating_state}}"
            continue_on_error: true
          - service: "{{ nextion.commands.printf }}"
            data:
              cmd: heating_bt_pic.pic={{ heating_bt_pic }}
            continue_on_error: true
          - if: "{{ trigger.event.data.new_state.state != 'off' }}" #### TODO AND->OR (not) not optimistic-mode
            then:
              - service: "{{ nextion.commands.thermostat_cycle }}"
                data:
                  value: "{{trigger.event.data.new_state.attributes.temperature | round(1)}}"
                continue_on_error: true
            else:
              - service: "{{ nextion.commands.thermostat_cycle }}"
                data:
                  value: "0"
                continue_on_error: true
              - service: "{{ nextion.commands.text_printf }}"
                data:
                  component: target_temp
                  message: " "
                continue_on_error: true

      ##### Sync Hotwater Charge button-symbol ##### -> kann wenn climate page fertig
      - alias: Hotwater - Sync
        conditions:
          - condition: trigger
            id: hotwatercharge_state
          - "{{ nextion.pages.current == nextion.pages.climate }}"
        sequence:
          - variables:
              hotw_bt_pic: "{{ nextion.pics.hvac.button[trigger.event.data.new_state.state] }}"
          - service: "{{ nextion.commands.printf }}"
            data:
              cmd: hotw_bt_pic.pic={{ hotw_bt_pic }}
            continue_on_error: true

      ##### Hotwater Temp ##### kann raus und wird durch neue value 01 und value 02 ersetzt wenn climate page fertig
      - alias: Hotwater - Temp
        conditions:
          - condition: trigger
            id: hotwatertemp_state
          - "{{ nextion.pages.current == nextion.pages.climate and trigger.event.data.new_state.state not in ['unavailable', 'unknown', None] }}"
        sequence:
          - service: "{{ nextion.commands.text_printf }}"
            data:
              component: home.hotwater_temp
              message: "{{ trigger.event.data.new_state.state | round(1) }}{{ temperature_units }}"
            continue_on_error: true
          - *delay-default
          - service: "{{ nextion.commands.text_printf }}"
            data:
              component: climate.hotwater_temp
              message: "{{ trigger.event.data.new_state.state | round(1) }}{{ temperature_units }}"
            continue_on_error: true
          # - delay:
          #     milliseconds: "{{ delay_value }}"
          # - service: "{{ nextion.commands.printf }}"
          #   data:
          #     cmd: home.hotwater_pic.pic={{ hotwater_pic_on }}

      #### TFT Upload Automation #####
      - alias: TFT auto-upload
        conditions:
          - condition: trigger
            id: tft_upload
        sequence:
          - delay:
              seconds: 2
          - service: "{{ nextion.commands.tft_upload }}"
            data: {}
            continue_on_error: true


#############################################################
##### CLOSE - Action #####
#############################################################<|MERGE_RESOLUTION|>--- conflicted
+++ resolved
@@ -4840,10 +4840,6 @@
                                   {%- endif -%}
                                 ent_value: "{{ repeat_item_state ~ ((state_attr(repeat.item.entity, 'unit_of_measurement') | default('')) if state_attr(repeat.item.entity, 'unit_of_measurement') else '') }}"
                               continue_on_error: true
-<<<<<<< HEAD
-
-=======
->>>>>>> c031cfee
 
               ## PAGE CLIMATE ##
               - alias: Climate page
